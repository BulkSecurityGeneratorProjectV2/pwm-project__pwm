/*
 * Password Management Servlets (PWM)
 * http://www.pwm-project.org
 *
 * Copyright (c) 2006-2009 Novell, Inc.
 * Copyright (c) 2009-2018 The PWM Project
 *
 * This program is free software; you can redistribute it and/or modify
 * it under the terms of the GNU General Public License as published by
 * the Free Software Foundation; either version 2 of the License, or
 * (at your option) any later version.
 *
 * This program is distributed in the hope that it will be useful,
 * but WITHOUT ANY WARRANTY; without even the implied warranty of
 * MERCHANTABILITY or FITNESS FOR A PARTICULAR PURPOSE.  See the
 * GNU General Public License for more details.
 *
 * You should have received a copy of the GNU General Public License
 * along with this program; if not, write to the Free Software
 * Foundation, Inc., 59 Temple Place, Suite 330, Boston, MA  02111-1307  USA
 */


import {IQService, IScope, ITimeoutService} from 'angular';
import HelpDeskSearchBaseComponent from './helpdesk-search-base.component';
import {Component} from '../../component';
import SearchResult from '../../models/search-result.model';
import {IPeopleService} from '../../services/people.service';
import {IHelpDeskConfigService} from '../../services/helpdesk-config.service';
import LocalStorageService from '../../services/local-storage.service';
import PromiseService from '../../services/promise.service';
import {IHelpDeskService} from '../../services/helpdesk.service';

@Component({
    stylesheetUrl: require('modules/helpdesk/helpdesk-search.component.scss'),
    templateUrl: require('modules/helpdesk/helpdesk-search-table.component.html')
})
export default class HelpDeskSearchTableComponent extends HelpDeskSearchBaseComponent {
    columnConfiguration: any;

    static $inject = [
        '$q',
        '$scope',
        '$state',
        '$stateParams',
        '$timeout',
        '$translate',
        'ConfigService',
        'HelpDeskService',
        'IasDialogService',
        'LocalStorageService',
        'PromiseService'
    ];
    constructor($q: IQService,
                $scope: IScope,
                private $state: angular.ui.IStateService,
                $stateParams: angular.ui.IStateParamsService,
                $timeout: ITimeoutService,
                $translate: angular.translate.ITranslateService,
                configService: IHelpDeskConfigService,
                helpDeskService: IHelpDeskService,
                IasDialogService: any,
                localStorageService: LocalStorageService,
<<<<<<< HEAD
                peopleService: IPeopleService,
                 promiseService: PromiseService) {
        super($q, $scope, $stateParams, $timeout, $translate, configService, IasDialogService, localStorageService,
            peopleService, promiseService);
=======
                promiseService: PromiseService) {
        super($q, $scope, $stateParams, $translate, configService, helpDeskService, IasDialogService,
              localStorageService, promiseService);
>>>>>>> b93e1276
    }

    $onInit() {
        this.initialize();
        this.fetchData();

        // The table columns are dynamic and configured via a service
        this.configService.getColumnConfig().then(
            (columnConfiguration: any) => {
                this.columnConfiguration = Object.keys(columnConfiguration).reduce(
                    function(accumulator, columnId) {
                        accumulator[columnId] = {
                            label: columnConfiguration[columnId],
                            visible: true
                        };

                        return accumulator;
                    },
                    {});
            },
            (error) => {
                this.setErrorMessage(error);
            });
    }

    fetchData() {
        let searchResult = this.fetchSearchData();
        if (searchResult) {
            searchResult.then(this.onSearchResult.bind(this));
        }
    }

    gotoCardsView(): void {
        this.$state.go('search.cards', {query: this.query});
    }

    toggleColumnVisible(event, columnId): void {
        const visibleColumns = Object.keys(this.columnConfiguration).filter((columnId) => {
            return this.columnConfiguration[columnId].visible;
        });

        if (!(visibleColumns.length === 1 && this.columnConfiguration[columnId].visible)) {
            this.columnConfiguration[columnId].visible = !this.columnConfiguration[columnId].visible;
        }

        event.stopImmediatePropagation();
    }

    private onSearchResult(searchResult: SearchResult): void {
        this.searchResult = searchResult;
    }
}<|MERGE_RESOLUTION|>--- conflicted
+++ resolved
@@ -61,16 +61,9 @@
                 helpDeskService: IHelpDeskService,
                 IasDialogService: any,
                 localStorageService: LocalStorageService,
-<<<<<<< HEAD
-                peopleService: IPeopleService,
-                 promiseService: PromiseService) {
-        super($q, $scope, $stateParams, $timeout, $translate, configService, IasDialogService, localStorageService,
-            peopleService, promiseService);
-=======
                 promiseService: PromiseService) {
-        super($q, $scope, $stateParams, $translate, configService, helpDeskService, IasDialogService,
+        super($q, $scope, $stateParams, $timeout, $translate, configService, helpDeskService, IasDialogService,
               localStorageService, promiseService);
->>>>>>> b93e1276
     }
 
     $onInit() {
