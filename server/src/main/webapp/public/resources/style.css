/*
 * Password Management Servlets (PWM)
 * http://www.pwm-project.org
 *
 * Copyright (c) 2006-2009 Novell, Inc.
 * Copyright (c) 2009-2018 The PWM Project
 *
 * This program is free software; you can redistribute it and/or modify
 * it under the terms of the GNU General Public License as published by
 * the Free Software Foundation; either version 2 of the License, or
 * (at your option) any later version.
 *
 * This program is distributed in the hope that it will be useful,
 * but WITHOUT ANY WARRANTY; without even the implied warranty of
 * MERCHANTABILITY or FITNESS FOR A PARTICULAR PURPOSE.  See the
 * GNU General Public License for more details.
 *
 * You should have received a copy of the GNU General Public License
 * along with this program; if not, write to the Free Software
 * Foundation, Inc., 59 Temple Place, Suite 330, Boston, MA  02111-1307  USA
 */

html, body {
    font-family: Arial, Helvetica, sans-serif;
    color: #333333;
    font-size: 12px;
    height: 100%;
    margin: 0;
    min-height: 350px;
}

a {
    color: #2D2D2D;
    text-decoration: underline;
    font-weight: bold;
    cursor: pointer;
}

p {
    max-width: 100%;
    color: #2D2D2D;
    position: relative;
    margin-left: auto;
    margin-right: auto;
    font-size: 13px;

}

hr {
    float: none;
    width: 100%;
    position: relative;
    margin-left: 5px;
    margin-top: 30px;
    margin-bottom: 30px;
}

h1 {
    font-size: 16px;
}

h2 {
    font-size: 14px;
}

h3 {
    font-size: 12px;
}

form {
    display: inline;
}

.link-randomPasswordValue {
    cursor: pointer;
    font-family: monospace;
}

#form {
    border-radius: 3px;
    -moz-border-radius: 3px;
    border-collapse: separate;
}

table {
    border-collapse: collapse;
    border: 1px solid #dae1e1;
    width: 98%;
    margin-left: auto;
    margin-right: auto
}

table.nomargin {
    width: 100%;
    margin: 0;
    padding: 0;
}

.tabContent {
    padding: 10px !important;
}

table td {
    border: 1px solid #dae1e1;
    padding: 5px;
}

table td.title {
    text-align: center;
    font-weight: bold;
    font-size: 120%;
    padding-right: 10px;
    background-color: #dae1e1
}

table td.key {
    text-align: right;
    font-weight: bold;
    padding-right: 10px;
    width: 36%;
}

html[dir="rtl"] table td.key {
    text-align: left;
}

.health-body {
    padding-top: 5px;
    padding-bottom: 10px;
}

.healthTable-wrapper {
    margin-top: 5px;
    margin-left: 0;
    margin-right: 0;
    padding: 0;
    max-height: 300px;
    overflow-y: auto
}

.healthTable-footer {
    text-align: center;
}

.healthTable {
}

.health-GOOD {
    white-space: nowrap;
    background-color: #8ced3f;
    text-align: center;
}

.health-CAUTION {
    white-space: nowrap;
    background-color: #ffcd59;
    text-align: center;
}

.health-CONFIG {
    white-space: nowrap;
    background-color: #ecd5d5;
    text-align: center;
}

.health-WARN {
    white-space: nowrap;
    background-color: #d20734;
    text-align: center;
}

.health-UNKNOWN {
    white-space: nowrap;
    background-color: red;
    text-align: center;
}

.inputfield {
    width: 60%;
    margin: 5px;
    height: 18px;
    padding-left: 4px;
}

.selectfield {
    height: auto;
    width: 60%;
}

.noticebar {
    width: 100%;
    font-size: smaller;
    font-style: italic;
    text-align: center;
    position: absolute;
    bottom: 0;
}

.noborder {
    border: 0;
    border-collapse: collapse;
}

.noborder td {
    border: 0;
    border-collapse: collapse;
}

.nopadding {
    padding: 0;
}

.nodisplay {
    display: none;
}

/* disable ie password reveal */
input[type=password]::-ms-reveal {
    display: none;
}

.tokenInput {
    height: 130px;
    width: 90%;
    resize: none;
    display: block;
    margin-bottom: 30px;
}

.icon-showhidepassword {
}

.changepasswordfield {
    width: 90%;
    margin-right: 5px;
}

.menubutton_key {
    border: 0;
    width: 160px;
    table-layout: fixed;
}

.menubutton {
    max-width: 135px;
    width: 135px;
    padding: 4px 11px;
    display: block;
    border-radius: 3px;
    border: 10px;
    color: black;
    margin: 0 5px;
    cursor: pointer;
}

/* main body wrapper, all elements (except footer) should be within wrapper */
#wrapper {
    width: 100%;
    min-height: 100%;
    height: auto !important;
    height: 100%;
    margin: 0 auto -60px;
    position: relative;
}

/* main content section, all content should be inside a centerbody div */
#centerbody {
    width: 600px;
    padding: 5px;
    margin-top: 20px;
    position: relative;
    margin-left: auto;
    margin-right: auto;
    clear: both;
}

#centerbody.wide {
    width: 90%;
    min-width: 600px;
}

#centerbody.tall {
    bottom: 80px;
    height: auto !important;
    left: 40px;
    margin: auto;
    min-width: auto;
    position: absolute;
    right: 40px;
    top: 100px;
    width: auto;
}

/* tile styles */
#centerbody.tile-centerbody {
    position: relative;
    background-color: transparent;
    border: 0;
    padding: 25px;
    margin-top: 0;
    min-width: 150px;
    box-shadow: none;
}

#centerbody.tile-centerbody > a {
    display: inline-block;
}

.tile {
    position: relative;
    float: left;
    background: #fff;
    border: 1px solid #f6f9f8;
    border-radius: 2px;
    margin-right: 5px;
    margin-bottom: 5px;
    text-align: center;
    padding: 10px;
    width: 165px;
    height: 165px;
    overflow: hidden;
    z-index: 600;
    font-weight: normal;
}

.tile:hover {
    background: #fff;
    border: 1px solid #808080;
    cursor: pointer;
}

.tile-image {
    background: transparent none no-repeat scroll center center;
    font: 40px FontAwesome;
    height: 50px;
    margin-bottom: 5px;
}

.tile-image > .btn-icon {
    margin-right: 0;
}

.tile-image.password-image:before {
    content: "\f084";
}

.tile-image.search-image:before {
    content: "\f002";
}

.tile-image.newuser-image:before {
    content: "\f234";
}

.tile-image.activation-image:before {
    content: "\f19d";
}

.tile-image.forgotten-image:before {
    content: "\f09c";
}

.tile-image.security-image:before {
    content: "\f0cb";
}

.tile-image.mobile-image:before {
    content: "\f029";
}

.tile-image.profile-image:before {
    content: "\f044";
}

.tile-image.shortcut-image:before {
    content: "\f08e";
}

.tile-image.user-image:before {
    content: "\f016";
}

.tile-image.support-image:before {
    content: "\f007";
}

.tile-image.guest-image:before {
    content: "\f0c0";
}

.tile-image.admin-image:before {
    content: "\f0e4";
}

.tile-image.configmanager-image:before {
    content: "\f085";
}

.tile-image.selfdelete-image:before {
    content: "\f235";
}

.tile-image.orgchart-image:before {
    content: "\f0e8";
}

.tile-title {
    color: #434c50;
    font-size: 16px;
    overflow: hidden;
    margin-bottom: 2px;
    text-overflow: ellipsis;
}

.tile-subtitle {
    font-size: 12px;
    font-weight: normal;
    line-height: 14px;
    color: #808080;
    overflow: hidden;
    height: 70px;
}

/* all forms use a buttonbar div containing the action buttons */
.buttonbar {
    width: 100%;
    margin-top: 15px;
    margin-bottom: 15px;
}

.btn {
    border-style: none;
    border-radius: 3px;
    padding: 5px 10px;
    margin: 9px 7px;
    text-decoration: none;
    color: white;
    background: #3e374c;
    cursor: pointer;
}

.btn:disabled {
    color: #9e9e9e;
}

.helpdesk-detail-btn {
    margin-bottom: 10px;
    width: 175px;
}

/* used for password complexity meter */
div.progress-container {
    border: 1px solid #ccc;
    width: 90px;
    margin: 2px 5px 2px 0;
    padding: 1px;
    float: left;
    background: white;
}

div.progress-container > div {
    background-color: #ffffff;
    height: 10px;
}

/* header stuff */
#header {
    width: 100%;
    height: 70px;
    margin: 0;
    background-image: url('header-gradient.gif'); /* for older ie browsers */
    background: linear-gradient(to bottom, #3e374c, #08070f);
    z-index: 5;
    position: relative;
}

#header-balance-div {
    position: absolute;
    text-align: left;
    border-width: 0;
    top: 19px;
    left: 18px;
}

#header-center {
    width: 600px;
    margin: 0 auto;
    position: relative;
    padding: 4px;
}

#header-center-left {
    float: left;
    max-width: 400px;
}

#header-center-right {
    position: absolute;
    right: 0;
    top: 10px;
}

html[dir="rtl"] #header-center-left {
    float: none;
    position: absolute;
    right: 0;
    top: 0;
}

html[dir="rtl"] #header-center-right {
    position: relative;
    right: auto;
    float: left;
    top: 10px;
}

#header-menu-alert {
    animation: blink 4s infinite;
    color: #e50000;
}

#header-menu-wrapper {
    display: inline-block;
    margin-right: 10px;
}

.header-button {
    text-align: center;
    width: auto;
    padding: 1px 5px;
    display: inline-block;
    border: 10px;
    color: black;
    margin: 4px 0 4px 8px;
    cursor: pointer;
    background: white;
    text-decoration: none;
    white-space: nowrap;
    border-radius: 2px;
}

#page-content-title {
    display: none; /* must be overridden by themes to use */
}

#header-page {
    padding-top: 9px;
    margin-left: auto;
    margin-right: auto;
    font-family: Trebuchet MS, sans-serif;
    font-size: 22px;
    color: #FFFFFF;
}

#header-title {
    margin: auto;
    font-family: Trebuchet MS, sans-serif;
    font-size: 14px;
    color: #FFFFFF;
    position: relative;
}

#header-right-logo {
    position: absolute;
}

#header-warning-backdrop {
    bottom: 0;
    left: 0;
    position: absolute;
    right: 0;
    top: 0;
    z-index: 1000;
}

#header-warning {
    text-align: center;
    position: absolute;
    width: 200px;
    border: 2px solid #aaaaaa;
    background-color: #DDDDDD;
    padding: 15px;
    z-index: 1000;
}

#header-warning span {
    padding-left: 3px;
    padding-right: 3px;
}

#header-warning-message {
    margin-right: 20px;
}

.header-warning-row {
    margin-bottom: 10px;
}

.header-warning-healthData {
    cursor: pointer;
}

.header-warning-version {
    font-size: 10px;
    text-align: center;
    letter-spacing: .5px;
    margin-top: 20px;
    margin-bottom: 0;
}

.header-warning-buttons {
    text-align: left;
}

.header-warning-button {
    text-align: left;
    color: #f6f6f6;
    font-size: 15px;
    font-weight: normal;
    text-decoration: none;
    width: auto;
    padding: 8px;
    border-radius: 3px;
    display: block;
    color: black;
    cursor: pointer;
}

.header-warning-button:hover {
    background-color: #ededed;
}

.header-warning-button span.btn-icon {
    display: none !important;
}

.header-error {
    color: #fff;
    white-space: normal;
    max-width: 600px;
    padding: 5px;
    margin-top: 10px;
    margin-left: auto;
    margin-right: auto;
    position: relative;
    background-color: #d1281b;
    border-radius: 3px;
}

.clear {
    clear: both;
}

.message {
    display: block;
    padding: 6px;
    width: 90%;
    background-color: inherit;
    border-radius: 3px;
}

.message-info {
    background-color: #dae1e1;
}

.message-error {
    background-color: #FFCD59;
}

.message-success {
    background-color: #70cff0;
}

.push, #footer {
    height: 60px;
}

#footer {
    position: relative;
    text-align: center;
    width: 100%;
    color: #555555;
    font-size: 11px;
    margin: 0;
}

#footer-content {
    position: absolute;
    width: 100%;
    bottom: 0;
    padding-bottom: 10px;
}

#footer .infotext {
    font-family: Arial, Helvetica, sans-serif;
    color: #333333;
    font-size: 12px;
}

#capslockwarning {
    bottom: 0;
    left: 0;
    width: 100%;
    z-index: 101;
    height: 5em;
    text-align: center;
    padding: 0;
    position: fixed;
    margin-left: auto;
    margin-right: auto;
    color: #ffffff;
    font-weight: bold;
    font-variant: small-caps;
    margin-top: 2px;
    margin-bottom: 2px;
    background-color: #d20734;
    border-radius: 3px;
}

.agreementText {
    border: 0;
    background-color: #DDDDDD;
    border-radius: 7px;
    padding: 10px;
    max-height: 300px;
    overflow: auto;
    font-family: monospace;
}

.eulaText {
    border: 0;
    background-color: #DDDDDD;
    border-radius: 7px;
    padding: 10px;
    max-height: 300px;
    overflow: auto;
    font-family: monospace;
    white-space: pre-wrap;
}

/* hide recaptcha iframe near footer */
body > iframe[src="about:blank"] {
    display: none !important;
}

.qrcodeblock {
    background-color: white;
}

img.qrcodeimage {
    cursor: none;
    background-color: white;
    display: block;
    margin-left: auto;
    margin-right: auto;
}

.timestamp {
    cursor: pointer;
}

.timestamp:hover {
    background-color: #fff8cc;
    border-radius: 2px;
}

.btn-icon {
    margin-right: 5px;
    cursor: pointer;
}

.action-icon {
    margin-left: 3px;
    cursor: pointer;
}

.pageOverlay {
    top: 0;
    left: 0;
    position: absolute;
    height: 100%;
    width: 100%;
    z-index: 1001;
    display: none;
    opacity: 0.6;
    background-color: black;
}

.grid.tall {
    bottom: 10px;
    height: auto;
    left: 10px;
    position: absolute;
    right: 10px;
    top: 45px;
    cursor: pointer;
}

.checkboxWrapper {
    border: 0;
    padding: 5px 10px 5px 0;
    border-radius: 3px;
}

select {
    padding: 0;
    margin: 0;
    border-radius: 2px;
    border-color: #bfbfbf;
    font-size: 9pt;
    background: #f8f8f8;
    display: inline-block;
}

#button-openHeader {
    position: absolute;
    top: 30px;
    right: 10px;
    z-index: 100;
    cursor: pointer;
    color: #f39c12;
}

#button-openHeader span {
    font-size: 18px;
}

#button-closeHeader {
    background: transparent url("close_40.png") no-repeat scroll 0 0 / cover;
    cursor: pointer;
    height: 20px;
    position: absolute;
    right: 5px;
    top: 5px;
    width: 20px;
}

.footnote {
    font-style: italic;
    text-align: center;
    font-size: smaller
}

.icon-likeUserSearch {
    cursor: pointer;
    float: right;
}

#localeSelectionMenu {
    white-space: nowrap;
    cursor: pointer;
    text-decoration: none;
    background: none;
    border: none;
    font-size: 1em;
    padding: 0;
    color: inherit;
}

.localeDisplayName {
    text-decoration: underline;
}

.login-wrapper {
    width: 400px;
}

.sign-in {
    margin-left: 15px;
}

#login .selectfield, #configLogin .selectfield {
    margin: 0;
    padding: 6px;
    width: 250px;
    margin-right: 8px;
    font-size: 15px;
    box-sizing: content-box;
}

#login .inputfield, #configLogin .inputfield {
    margin: 0;
    padding: 6px;
    width: 250px;
    margin-right: 8px;
    font-size: 15px;
}

#login .buttonbar #submitBtn {
    margin: 0;
    width: auto;
    height: auto;
    min-width: 80px;
    padding: 5px 10px;
    font-size: 14px;
    border: 1px solid transparent;
}

#login .buttonbar #submitBtn span {
    display: none;
}

#login .loginFieldLabel {
    display: none;
}

input[type=search] {
}

.navbutton {
    cursor: pointer;
    display: inline;
    font-weight: normal;
}

.navbutton.selected {
    box-shadow: none;
}

.simpleModeResponseSelection {
    font-size: 13px;
}

.formFieldLabel {
    font-size: 13px;
    font-weight: bold;
}

.searchbar {
    margin-left: auto;
    margin-right: auto;
    position: relative;
    text-align: center;
    width: 100%;
}

#panel-searchbar {
    min-width: 550px;
}

#panel-searchbar * {
    vertical-align: middle;
}

#searchIndicator, #maxResultsIndicator {
    margin-top: -9px;
    position: absolute;
    top: 50%;
}

.searchbar::before {
    content: "\f002";
    font-family: FontAwesome;
    vertical-align: -1px;
}

.searchbar .searchbar-extras {
    display: inline-block;
    position: relative;
}

.searchbar .searchbar-extras div {
    display: inline-block;
}

.searchbar #verifications-btn {
    display: inline-block;
    margin-left: 20px;
}

.searchbar #button-show-current-verifications {
    margin: 0;
}

.formFieldWrapper {
    padding-bottom: 10px;
}

progress:not([value]) {
    width: 100%;
    height: 20px;
}

progress[value] {
    height: 20px;
    width: 100%;
    color: orange;
}

.blink {
    animation: blink 4s infinite;
}

@keyframes blink {
    0% {
        opacity: 0
    }
    20% {
        opacity: 1
    }
    80% {
        opacity: 1
    }
    100% {
        opacity: 0
    }
}

@keyframes fadein {
    from {
        opacity: 0;
    }
    to {
        opacity: 1;
    }
}

.meteredProgressBar {
    width: 80%;
    margin-left: 10%;
    margin-right: 10%;
    padding-top: 70px;
}

.dgrid-row-odd {
    background: #fff;
}

/* begin dialog section */
.dialogBody {
    width: 500px;
    max-width: 500px;
}

.dialogBody.narrow {
    width: 350px;
    max-width: 350px;
}

.dialogBody.wide {
    width: 95%;
    max-width: 100%;
    min-width: 800px;
}

.WaitDialogBlank {
    height: 35px;
    width: 35px;
    margin-left: auto;
    margin-right: auto;
    background-image: url('wait.gif');
    background-size: 35px;
    background-repeat: no-repeat;
}

#dialogPopup_underlay {
    background-color: #222222;
}

#idleDialog_underlay {
    background-color: #111111;
}

dialog::backdrop {
    background: rgba(0, 0, 0, 0.6);
}

dialog {
    border: 2px solid #DDDDDD;
    border-radius: 3px;
    padding: 0;
    max-width: 100%;
}

dialog .titleBar {
    text-align: center;
    font-weight: bold;
    padding-top: 3px;
    padding-bottom: 3px;
    background-color: #eaeaea;
    margin-bottom: 5px;
}

dialog .body {
    padding: 5px;
    max-height: 98vh;
    overflow-x: auto;
}

dialog .closeIcon {
    float: right;
    cursor: pointer;
    margin-right: 3px;
}

/* end dialog section */

/* begin peoplesearch section */

.icon-peoplesearch-orgChart {
    background-image: url("orgChart.png");
    border: 1px solid #d8e2e2;
    cursor: pointer;
    height: 30px;
    padding: 2px;
    position: absolute;
    right: 5px;
    top: 5px;
    width: 30px;
}

.icon-peoplesearch-orgChart:hover {
    background-color: rgb(246, 246, 246);
    border-color: #949494;
}

.panel-peoplesearch-userDetailPhoto {
    display: inline;
}

.img-peoplesearch-userDetailPhoto {
    width: auto;
    height: 80px;
    border-radius: 3px;
    border: 1px solid #dae1e1;
}

.panel-peoplesearch-person {
    margin-left: 5px;
    background: #eaeaea;
    position: relative;
    padding: 6px;
    width: auto;
    height: 83px;
    margin-right: 5px;
    margin-bottom: 10px;
    border: 1px solid transparent;
}

.panel-peoplesearch-displayNames {
    margin-left: 10px;
    vertical-align: top;
    display: inline-block;
    position: relative
}

#peopleSearch-userDetailWrapper {
    max-height: 450px;
    overflow-y: auto;
}

.peoplesearch-input-username, .helpdesk-input-username {
    width: 400px;
}

.peopleSearch-userDetails {
    max-height: 450px;
    overflow-y: auto;
    border: 1px solid #d8e2e2;
}

.peopleSearch-userDetails td.key {
    font-weight: normal;
    color: #949494;
    width: auto;
    padding: 3px 15px 3px 10px;
    border-bottom: 1px solid #d8e2e2;
}

/* end peoplesearch section */

/* begin peoplesearch org chart section */
.dialogBody.orgChart {
    width: 550px;
    max-width: 550px;
}

.panel-orgChart-parent .panel-orgChart-person {
    border-left: 5px solid #697c87;
}

.panel-orgChart-parent .panel-orgChart-person:hover {
    border-left: 5px solid #26A9E0;
}

.panel-orgChart-parent {
    margin-left: 5px
}

.panel-orgChart-person {
    position: relative;
    background: #eaeaea;
    padding: 6px;
    width: 220px;
    height: 70px;
    margin-right: 10px;
    margin-bottom: 10px;
    border: 1px solid transparent;
    cursor: pointer;
}

.panel-orgChart-sibling {
    float: left;
    display: block;
}

.panel-orgChart-siblings {
    margin-left: 40px;
}

.panel-orgChart-userPhoto {
    width: 40px;
    height: 40px;
    float: left;
    border-radius: 2px;
    margin-right: 6px;
    margin-bottom: 35px;
}

.img-orgChart-userPhoto {
    display: block;
    width: auto;
    height: auto;
    max-height: 100%;
    margin: auto;
    max-width: 100%;
    border: 1px solid #dae1e1;
    border-radius: 2px;
}

.icon-orgChart-up {
    position: absolute;
    left: 12px;
    top: 54px;
    padding: 4px 8px;
    border: 1px solid #abb5b7;
}

.icon-orgChart-down {
    position: absolute;
    left: 12px;
    top: 54px;
    padding: 4px 8px;
    border: 1px solid #abb5b7;
}

.panel-orgChart-displayNames {
}

.panel-orgChart-displayName-1 {
    font-weight: bold;
    font-size: 14px;
}

.panel-orgChart-displayName-2 {
    color: #697374;
    white-space: nowrap;
    overflow: hidden;
    text-overflow: ellipsis;
}

.panel-orgChart-displayName-3 {
    color: #697374;
    white-space: nowrap;
    overflow: hidden;
    text-overflow: ellipsis;
    font-size: 11px;
}

.panel-orgChart-displayName-4 {
    color: #697374;
    white-space: nowrap;
    overflow: hidden;
    text-overflow: ellipsis;
    font-size: 11px;
}

.panel-orgChart-displayName-5 {
    color: #697374;
    white-space: nowrap;
    overflow: hidden;
    text-overflow: ellipsis;
    font-size: 11px;
}

.panel-orgChart-person:hover {
    border: 1px solid #26A9E0;
}

.panel-orgChart {
    max-height: 80vh;
    overflow-y: auto
}

.panel-orgChart-footer {
    clear: both;
    margin-bottom: 10px;
}

/* end peoplesearch org chart section */

#centerbody.attribution-centerbody {
    background-color: #f6f9f8;
}

.licenseBlock {
    background-color: #eef2f2;
    border: 1px solid #dae1e1;
    border-radius: 3px;
    margin-bottom: 10px;
    padding: 10px 5px;
}

.licenseBlock a {
    color: #007cd0;
    font-weight: normal;
    text-decoration: none;
}

.licenseBlock .dependency-name {
    font-size: 13px;
    font-weight: bold;
}

.licenseBlock > div {
    padding: 1px;
}

.attribution-centerbody .page-title {
    font-size: 16px;
    font-weight: bold;
}

.footer-segment::after {
    padding: 10px;
    content: '\2022';
    filter: brightness(50%);
}

.footer-segment:last-child:after {
    content: "";
}

​
.center {
    text-align: center;
}

.display-none {
    display: none;
}

#header-menu-icon::after {
    content: "\f141";
    font: 12px FontAwesome;
}

#header-username-caret {
    display: inline-block;
}

#header-username-group, #header-username {
    display: inline-block;
}

#header-menu-wrapper > #header-username {
    display: block;
}

#header-menu {
    cursor: pointer;
    text-align: right;
}

#header-menu:only-child {
    padding-top: 15px;
}

#HomeButton span.pwm-icon, #LogoutButton span.pwm-icon, #header-username-caret span.pwm-icon {
    font: 20px FontAwesome;
    margin-right: 0px;
}

#header-menu-icon {
    display: inline-block;
}

#header {
    color: white;
}

.something {
    display: none;
}

#grid-hider-menu {
    width: 200px;
}

@keyframes idle-fadein {
    from {
        opacity: 0.1;
    }
    to {
        opacity: 0.8;
    }
}

#idle-overlay {
    position: fixed;
    top: 0;
    bottom: 0;
    left: 0;
    right: 0;
    background-color: black;
    opacity: 0.8;
    z-index: 1001;
    animation: idle-fadein 6s;
}

#idle-overlay-message {
    position: absolute;
    margin: auto;
    opacity: 1;
    padding: 15px;
    text-align: center;
    top: 0;
    right: 0;
    bottom: 0;
    left: 0;
    width: 500px;
    height: 100px;
    background-color: white;
    border-radius: 3px;
    z-index: 1002;
}

html[dir="rtl"] .nihilo .dijitTabContainerTop-tabs {
    text-align: right;
}

html[dir="rtl"] .nihilo .dijitTabContainerTop-tabs > .dijitTabContent:first-child {
    margin-right: 10px;
}

@keyframes wait-fadein {
    0% {
        opacity: 0
    }
    20% {
        opacity: 0
    }
    100% {
        opacity: 0.6
    }
}

#wait-overlay {
    position: fixed;
    top: 0;
    bottom: 0;
    left: 0;
    right: 0;
    background-color: black;
    opacity: 0.6;
    z-index: 1001;
    animation: wait-fadein 5s;
    cursor: wait;
}

@keyframes wait-fadein-message {
    0% {
        opacity: 0
    }
    50% {
        opacity: 0
    }
    100% {
        opacity: 1
    }
}

#wait-overlay-message {
    cursor: wait;
    position: absolute;
    margin: auto;
    opacity: 1;
    padding: 15px;
    text-align: center;
    top: 0;
    right: 0;
    bottom: 0;
    left: 0;
    width: 500px;
    height: 100px;
    border-radius: 3px;
    z-index: 1002;
    animation: wait-fadein-message 2s;
    background-color: white;
    background-image: url('loading.gif');
    background-repeat: no-repeat;
    background-position: center;
}

#wait-overlay-inner {
    margin-left: auto;
    margin-right: auto;
    width: 50px;
    height: 50px;
    position: relative;
    z-index: 1003;
}

html[dir="rtl"] .errorDetail {
    direction: ltr;
    text-align: right;
    unicode-bidi: bidi-override;
}

html[dir="rtl"] .message.message-error .errorDetail {
    display: inline-block;
}

#strengthLabel {
    white-space: nowrap;
}

/*** TABS ****/


/*Change these values for the tab highlight color:*/
.tab-container > .label:hover {
    color: #2D2D2D;
    border-top-color: #2D2D2D;
    border-left-color: #2D2D2D;
    border-right-color: #2D2D2D;
}

<<<<<<< HEAD
table.ias-table, table.ias-table td {
    border: none;
=======

.tab-container * {
    box-sizing: border-box;
}

.tab-container {
    display: flex;
    flex-wrap: wrap;
    position: relative;
}

.input {
    position: absolute;
    opacity: 0;
}

.tab-container > .label {
    background: #f6f9f8;
    border: 1px solid #dae1e1;
    border-bottom: transparent;
    border-radius: 4px 4px 0 0;
    color: #7f7f7f;
    cursor: pointer;
    font-size: 15px;
    height: 31px;
    margin-left: 5px;
    padding: 6px 12px;
    transition: background 0.1s, color 0.1s;
    width: 100%;
}

.tab-container > .label:active {
    /*background: #ccc;*/
}

.tab-container > .input:focus + .label {
    z-index: 1;
}

.tab-container > .input:checked + .label {
    background: #fff;
    border: 1px solid #6a6f71;
    border-bottom-color: transparent;
    color: #000;
    position: relative;
    z-index: 100;
}

.tab-container > .input:checked + .label::after {
    content: "";
    background: #fff;
    bottom: -3px;
    height: 3px;
    left: 0;
    position: absolute;
    right: 0;
}

@media (min-width: 600px) {
    .tab-container > .label {
        width: auto;
    }
}

.tab-content-pane {
    background: #fff;
    display: none;
    padding: 20px 30px 30px;
    width: 100%;
}

@media (min-width: 600px) {
    .tab-content-pane {
        order: 99;
    }
}

.input:checked + .label + .tab-content-pane {
    display: block;
}

.tab-container > .tab-end {
    border-bottom: 1px solid #6a6f71;
    left: 0;
    width: 100%;
}

/*This targets only IE*/
@media all and (-ms-high-contrast: none), (-ms-high-contrast: active) {
    .tab-container > .tab-end {
        height: 7px;
    }
>>>>>>> a3c81387
}<|MERGE_RESOLUTION|>--- conflicted
+++ resolved
@@ -1536,10 +1536,6 @@
     border-right-color: #2D2D2D;
 }
 
-<<<<<<< HEAD
-table.ias-table, table.ias-table td {
-    border: none;
-=======
 
 .tab-container * {
     box-sizing: border-box;
@@ -1632,5 +1628,8 @@
     .tab-container > .tab-end {
         height: 7px;
     }
->>>>>>> a3c81387
+}
+
+table.ias-table, table.ias-table td {
+    border: none;
 }