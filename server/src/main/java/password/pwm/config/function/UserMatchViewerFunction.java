--- conflicted
+++ resolved
@@ -27,15 +27,13 @@
 import lombok.Value;
 import password.pwm.AppProperty;
 import password.pwm.PwmApplication;
-import password.pwm.PwmDomain;
 import password.pwm.bean.SessionLabel;
 import password.pwm.bean.UserIdentity;
-import password.pwm.config.AppConfig;
+import password.pwm.config.Configuration;
+import password.pwm.config.PwmSetting;
 import password.pwm.config.SettingUIFunction;
-import password.pwm.config.stored.StoredConfigKey;
 import password.pwm.config.stored.StoredConfiguration;
 import password.pwm.config.stored.StoredConfigurationModifier;
-import password.pwm.config.stored.StoredConfigurationUtil;
 import password.pwm.config.value.StoredValue;
 import password.pwm.config.value.ValueTypeConverter;
 import password.pwm.config.value.data.UserPermission;
@@ -48,16 +46,12 @@
 import password.pwm.ldap.permission.UserPermissionType;
 import password.pwm.ldap.permission.UserPermissionUtility;
 import password.pwm.util.i18n.LocaleHelper;
-import password.pwm.util.java.CollectionUtil;
 import password.pwm.util.java.TimeDuration;
 import password.pwm.util.logging.PwmLogger;
 
 import java.io.Serializable;
 import java.time.Instant;
-import java.util.ArrayList;
 import java.util.Collection;
-import java.util.Collections;
-import java.util.Iterator;
 import java.util.LinkedHashSet;
 import java.util.List;
 import java.util.Set;
@@ -70,20 +64,16 @@
     public Serializable provideFunction(
             final PwmRequest pwmRequest,
             final StoredConfigurationModifier storedConfiguration,
-            final StoredConfigKey key,
+            final PwmSetting setting,
+            final String profile,
             final String extraData )
             throws Exception
     {
-        final PwmDomain pwmDomain = pwmRequest.getPwmDomain();
+        final PwmApplication pwmApplication = pwmRequest.getPwmApplication();
 
         final Instant startSearchTime = Instant.now();
-        final int maxResultSize = Integer.parseInt( pwmDomain.getConfig().readAppProperty( AppProperty.CONFIG_EDITOR_USER_PERMISSION_MATCH_LIMIT ) );
-        final Collection<UserIdentity> users = discoverMatchingUsers(
-                pwmRequest.getLabel(),
-                pwmDomain,
-                maxResultSize,
-                storedConfiguration.newStoredConfiguration(),
-                key );
+        final int maxResultSize = Integer.parseInt( pwmApplication.getConfig().readAppProperty( AppProperty.CONFIG_EDITOR_USER_PERMISSION_MATCH_LIMIT ) );
+        final Collection<UserIdentity> users = discoverMatchingUsers( pwmApplication, maxResultSize, storedConfiguration.newStoredConfiguration(), setting, profile );
         final TimeDuration searchDuration = TimeDuration.fromCurrent( startSearchTime );
 
         final String message = LocaleHelper.getLocalizedMessage(
@@ -101,38 +91,28 @@
     }
 
     public List<UserIdentity> discoverMatchingUsers(
-            final SessionLabel sessionLabel,
-            final PwmDomain pwmDomain,
+            final PwmApplication pwmApplication,
             final int maxResultSize,
             final StoredConfiguration storedConfiguration,
-            final StoredConfigKey key
+            final PwmSetting setting,
+            final String profile
     )
             throws Exception
     {
-        final AppConfig config = new AppConfig( storedConfiguration );
-        final PwmApplication tempApplication = PwmApplication.createPwmApplication( pwmDomain.getPwmApplication().getPwmEnvironment().makeRuntimeInstance( config ) );
-        final StoredValue storedValue = StoredConfigurationUtil.getValueOrDefault( storedConfiguration, key );
+        final Configuration config = new Configuration( storedConfiguration );
+        final PwmApplication tempApplication = PwmApplication.createPwmApplication( pwmApplication.getPwmEnvironment().makeRuntimeInstance( config ) );
+        final StoredValue storedValue = storedConfiguration.readSetting( setting, profile );
         final List<UserPermission> permissions = ValueTypeConverter.valueToUserPermissions( storedValue );
-        final PwmDomain tempDomain = tempApplication.domains().get( key.getDomainID() );
 
-        validateUserPermissionLdapValues( sessionLabel, tempDomain, permissions );
+        validateUserPermissionLdapValues( tempApplication, permissions );
 
-<<<<<<< HEAD
-        final int maxSearchSeconds = Integer.parseInt( pwmDomain.getConfig().readAppProperty( AppProperty.CONFIG_EDITOR_USER_PERMISSION_TIMEOUT_SECONDS ) );
-=======
         final long maxSearchSeconds = config.getLdapProfiles().getOrDefault( profile, config.getDefaultLdapProfile() ).readSettingAsLong( PwmSetting.LDAP_SEARCH_TIMEOUT );
->>>>>>> c7def132
         final TimeDuration maxSearchTime = TimeDuration.of( maxSearchSeconds, TimeDuration.Unit.SECONDS );
-        final Iterator<UserIdentity> matches =  UserPermissionUtility.discoverMatchingUsers( tempDomain, permissions, SessionLabel.SYSTEM_LABEL, maxResultSize, maxSearchTime );
-        final List<UserIdentity> sortedResults = new ArrayList<>( CollectionUtil.iteratorToList( matches ) );
-        Collections.sort( sortedResults );
-        return Collections.unmodifiableList ( sortedResults );
-
+        return UserPermissionUtility.discoverMatchingUsers( tempApplication, permissions, SessionLabel.SYSTEM_LABEL, maxResultSize, maxSearchTime );
     }
 
     private static void validateUserPermissionLdapValues(
-            final SessionLabel sessionLabel,
-            final PwmDomain pwmDomain,
+            final PwmApplication pwmApplication,
             final List<UserPermission> permissions
     )
             throws PwmUnrecoverableException, PwmOperationalException
@@ -143,30 +123,25 @@
             {
                 if ( userPermission.getLdapBase() != null && !userPermission.getLdapBase().isEmpty() )
                 {
-                    testIfLdapDNIsValid( sessionLabel, pwmDomain, userPermission.getLdapBase(), userPermission.getLdapProfileID() );
+                    testIfLdapDNIsValid( pwmApplication, userPermission.getLdapBase(), userPermission.getLdapProfileID() );
                 }
             }
             else if ( userPermission.getType() == UserPermissionType.ldapGroup )
             {
-                testIfLdapDNIsValid( sessionLabel, pwmDomain, userPermission.getLdapBase(), userPermission.getLdapProfileID() );
+                testIfLdapDNIsValid( pwmApplication, userPermission.getLdapBase(), userPermission.getLdapProfileID() );
             }
         }
     }
 
 
-    private static void testIfLdapDNIsValid(
-            final SessionLabel sessionLabel,
-            final PwmDomain pwmDomain,
-            final String baseDN,
-            final String profileID
-    )
+    private static void testIfLdapDNIsValid( final PwmApplication pwmApplication, final String baseDN, final String profileID )
             throws PwmOperationalException, PwmUnrecoverableException
     {
         final Set<String> profileIDsToTest = new LinkedHashSet<>();
 
         if ( UserPermissionUtility.isAllProfiles( profileID ) )
         {
-            profileIDsToTest.addAll( pwmDomain.getConfig().getLdapProfiles().keySet() );
+            profileIDsToTest.addAll( pwmApplication.getConfig().getLdapProfiles().keySet() );
         }
         else
         {
@@ -183,7 +158,7 @@
             ChaiEntry chaiEntry = null;
             try
             {
-                final ChaiProvider proxiedProvider = pwmDomain.getProxyChaiProvider( sessionLabel, loopID );
+                final ChaiProvider proxiedProvider = pwmApplication.getProxyChaiProvider( loopID );
                 chaiEntry = proxiedProvider.getEntryFactory().newChaiEntry( baseDN );
             }
             catch ( final Exception e )
