/*
 * Password Management Servlets (PWM)
 * http://www.pwm-project.org
 *
 * Copyright (c) 2006-2009 Novell, Inc.
 * Copyright (c) 2009-2019 The PWM Project
 *
 * Licensed under the Apache License, Version 2.0 (the "License");
 * you may not use this file except in compliance with the License.
 * You may obtain a copy of the License at
 *
 *     http://www.apache.org/licenses/LICENSE-2.0
 *
 * Unless required by applicable law or agreed to in writing, software
 * distributed under the License is distributed on an "AS IS" BASIS,
 * WITHOUT WARRANTIES OR CONDITIONS OF ANY KIND, either express or implied.
 * See the License for the specific language governing permissions and
 * limitations under the License.
 */

package password.pwm.http.servlet.forgottenpw;

import com.novell.ldapchai.ChaiUser;
import com.novell.ldapchai.cr.ChaiChallenge;
import com.novell.ldapchai.cr.Challenge;
import com.novell.ldapchai.cr.ChallengeSet;
import com.novell.ldapchai.cr.ResponseSet;
import com.novell.ldapchai.cr.bean.ChallengeBean;
import com.novell.ldapchai.cr.bean.ChallengeSetBean;
import com.novell.ldapchai.exception.ChaiException;
import com.novell.ldapchai.exception.ChaiOperationException;
import com.novell.ldapchai.exception.ChaiUnavailableException;
import com.novell.ldapchai.exception.ChaiValidationException;
import password.pwm.AppProperty;
import password.pwm.PwmApplication;
import password.pwm.PwmConstants;
import password.pwm.bean.EmailItemBean;
import password.pwm.bean.SessionLabel;
import password.pwm.bean.TokenDestinationItem;
import password.pwm.bean.UserIdentity;
import password.pwm.config.Configuration;
import password.pwm.config.PwmSetting;
import password.pwm.config.option.IdentityVerificationMethod;
import password.pwm.config.option.MessageSendMethod;
import password.pwm.config.option.RecoveryAction;
import password.pwm.config.option.RecoveryMinLifetimeOption;
import password.pwm.config.profile.ForgottenPasswordProfile;
import password.pwm.config.profile.ProfileDefinition;
import password.pwm.config.profile.ProfileUtility;
import password.pwm.config.value.data.FormConfiguration;
import password.pwm.error.ErrorInformation;
import password.pwm.error.PwmError;
import password.pwm.error.PwmException;
import password.pwm.error.PwmOperationalException;
import password.pwm.error.PwmUnrecoverableException;
import password.pwm.http.CommonValues;
import password.pwm.http.PwmRequest;
import password.pwm.http.auth.HttpAuthRecord;
import password.pwm.http.bean.ForgottenPasswordBean;
import password.pwm.i18n.Message;
import password.pwm.ldap.UserInfo;
import password.pwm.ldap.UserInfoFactory;
import password.pwm.svc.event.AuditEvent;
import password.pwm.svc.event.AuditRecord;
import password.pwm.svc.event.AuditRecordFactory;
import password.pwm.svc.stats.Statistic;
import password.pwm.svc.token.TokenType;
import password.pwm.svc.token.TokenUtil;
import password.pwm.util.PasswordData;
import password.pwm.util.java.StringUtil;
import password.pwm.util.logging.PwmLogger;
import password.pwm.util.macro.MacroMachine;
import password.pwm.util.password.PasswordUtility;
import password.pwm.util.password.RandomPasswordGenerator;

import javax.servlet.ServletException;
import java.io.IOException;
import java.util.ArrayList;
import java.util.Collections;
import java.util.HashSet;
import java.util.LinkedHashMap;
import java.util.LinkedHashSet;
import java.util.List;
import java.util.Locale;
import java.util.Map;
import java.util.Optional;
import java.util.Set;

public class ForgottenPasswordUtil
{
    private static final PwmLogger LOGGER = PwmLogger.forClass( ForgottenPasswordUtil.class );

    static Set<IdentityVerificationMethod> figureRemainingAvailableOptionalAuthMethods(
            final CommonValues commonValues,
            final ForgottenPasswordBean forgottenPasswordBean
    )
    {
        final ForgottenPasswordBean.RecoveryFlags recoveryFlags = forgottenPasswordBean.getRecoveryFlags();
        final ForgottenPasswordBean.Progress progress = forgottenPasswordBean.getProgress();
        final Set<IdentityVerificationMethod> result = new LinkedHashSet<>( recoveryFlags.getOptionalAuthMethods() );
        result.removeAll( progress.getSatisfiedMethods() );

        for ( final IdentityVerificationMethod recoveryVerificationMethods : new LinkedHashSet<>( result ) )
        {
            try
            {
                verifyRequirementsForAuthMethod( commonValues, forgottenPasswordBean, recoveryVerificationMethods );
            }
            catch ( final PwmUnrecoverableException e )
            {
                result.remove( recoveryVerificationMethods );
            }
        }

        return Collections.unmodifiableSet( result );
    }

    static RecoveryAction getRecoveryAction( final Configuration configuration, final ForgottenPasswordBean forgottenPasswordBean )
    {
        final ForgottenPasswordProfile forgottenPasswordProfile = configuration.getForgottenPasswordProfiles().get( forgottenPasswordBean.getForgottenPasswordProfileID() );
        return forgottenPasswordProfile.readSettingAsEnum( PwmSetting.RECOVERY_ACTION, RecoveryAction.class );
    }


    static Set<IdentityVerificationMethod> figureSatisfiedOptionalAuthMethods(
            final ForgottenPasswordBean.RecoveryFlags recoveryFlags,
            final ForgottenPasswordBean.Progress progress )
    {
        final Set<IdentityVerificationMethod> result = new LinkedHashSet<>( recoveryFlags.getOptionalAuthMethods() );
        result.retainAll( progress.getSatisfiedMethods() );
        return Collections.unmodifiableSet( result );
    }

    static UserInfo readUserInfo(
            final CommonValues commonValues,
            final ForgottenPasswordBean forgottenPasswordBean
    )
            throws PwmUnrecoverableException
    {
        if ( forgottenPasswordBean.getUserIdentity() == null )
        {
            return null;
        }

        final UserIdentity userIdentity = forgottenPasswordBean.getUserIdentity();

        return UserInfoFactory.newUserInfoUsingProxy(
                commonValues.getPwmApplication(),
                commonValues.getSessionLabel(),
                userIdentity,
                commonValues.getLocale()
        );
    }

    static ResponseSet readResponseSet(
            final CommonValues commonValues,
            final ForgottenPasswordBean forgottenPasswordBean
    )
            throws PwmUnrecoverableException
    {

        if ( forgottenPasswordBean.getUserIdentity() == null )
        {
            return null;
        }

        final PwmApplication pwmApplication = commonValues.getPwmApplication();
        final UserIdentity userIdentity = forgottenPasswordBean.getUserIdentity();
        final ResponseSet responseSet;

        try
        {
            final ChaiUser theUser = pwmApplication.getProxiedChaiUser( userIdentity );
            responseSet = pwmApplication.getCrService().readUserResponseSet(
                    commonValues.getSessionLabel(),
                    userIdentity,
                    theUser
            );
        }
        catch ( final ChaiUnavailableException e )
        {
            throw PwmUnrecoverableException.fromChaiException( e );
        }

        return responseSet;
    }

    static void sendUnlockNoticeEmail(
            final CommonValues commonValues,
            final ForgottenPasswordBean forgottenPasswordBean
    )
            throws PwmUnrecoverableException
    {
        final PwmApplication pwmApplication = commonValues.getPwmApplication();
        final Configuration config = commonValues.getConfig();
        final Locale locale = commonValues.getLocale();
        final UserIdentity userIdentity = forgottenPasswordBean.getUserIdentity();
        final EmailItemBean configuredEmailSetting = config.readSettingAsEmail( PwmSetting.EMAIL_UNLOCK, locale );

        if ( configuredEmailSetting == null )
        {
            LOGGER.debug( commonValues.getSessionLabel(), () -> "skipping send unlock notice email for '" + userIdentity + "' no email configured" );
            return;
        }

        final UserInfo userInfo = readUserInfo( commonValues, forgottenPasswordBean );
        final MacroMachine macroMachine = MacroMachine.forUser(
                pwmApplication,
                commonValues.getSessionLabel(),
                userInfo,
                null
        );

        pwmApplication.getEmailQueue().submitEmail(
                configuredEmailSetting,
                userInfo,
                macroMachine
        );
    }

    static boolean checkAuthRecord( final PwmRequest pwmRequest, final String userGuid )
    {
        if ( userGuid == null || userGuid.isEmpty() )
        {
            return false;
        }

        try
        {
            final String cookieName = pwmRequest.getConfig().readAppProperty( AppProperty.HTTP_COOKIE_AUTHRECORD_NAME );
            if ( cookieName == null || cookieName.isEmpty() )
            {
                LOGGER.trace( pwmRequest, () -> "skipping auth record cookie read, cookie name parameter is blank" );
                return false;
            }

            final HttpAuthRecord httpAuthRecord = pwmRequest.readEncryptedCookie( cookieName, HttpAuthRecord.class );
            if ( httpAuthRecord != null )
            {
                if ( httpAuthRecord.getGuid() != null && !httpAuthRecord.getGuid().isEmpty() && httpAuthRecord.getGuid().equals( userGuid ) )
                {
                    LOGGER.debug( pwmRequest, () -> "auth record cookie validated" );
                    return true;
                }
            }
        }
        catch ( final Exception e )
        {
            LOGGER.error( pwmRequest, () -> "unexpected error while examining cookie auth record: " + e.getMessage() );
        }
        return false;
    }

    static List<TokenDestinationItem> figureAvailableTokenDestinations(
            final CommonValues commonValues,
            final ForgottenPasswordBean forgottenPasswordBean
    )
            throws PwmUnrecoverableException
    {
        final String profileID = forgottenPasswordBean.getForgottenPasswordProfileID();
        final ForgottenPasswordProfile forgottenPasswordProfile = commonValues.getConfig().getForgottenPasswordProfiles().get( profileID );
        final MessageSendMethod tokenSendMethod = forgottenPasswordProfile.readSettingAsEnum( PwmSetting.RECOVERY_TOKEN_SEND_METHOD, MessageSendMethod.class );
        final UserInfo userInfo = ForgottenPasswordUtil.readUserInfo( commonValues, forgottenPasswordBean );

        final List<TokenDestinationItem> items = TokenUtil.figureAvailableTokenDestinations(
                commonValues.getPwmApplication(),
                commonValues.getSessionLabel(),
                commonValues.getLocale(),
                userInfo,
                tokenSendMethod
        );

        return Collections.unmodifiableList( items );
    }

    static void verifyRequirementsForAuthMethod(
            final CommonValues commonValues,
            final ForgottenPasswordBean forgottenPasswordBean,
            final IdentityVerificationMethod recoveryVerificationMethods
    )
            throws PwmUnrecoverableException
    {
        switch ( recoveryVerificationMethods )
        {
            case TOKEN:
            {
                ForgottenPasswordUtil.figureAvailableTokenDestinations( commonValues, forgottenPasswordBean );
            }
            break;

            case ATTRIBUTES:
            {
                final List<FormConfiguration> formConfiguration = forgottenPasswordBean.getAttributeForm();
                if ( formConfiguration == null || formConfiguration.isEmpty() )
                {
                    final String errorMsg = "user is required to complete LDAP attribute check, yet there are no LDAP attribute form items configured";
                    final ErrorInformation errorInformation = new ErrorInformation( PwmError.ERROR_INVALID_CONFIG, errorMsg );
                    throw new PwmUnrecoverableException( errorInformation );
                }
            }
            break;

            case OTP:
            {
                final UserInfo userInfo = ForgottenPasswordUtil.readUserInfo( commonValues, forgottenPasswordBean );
                if ( userInfo.getOtpUserRecord() == null )
                {
                    final String errorMsg = "could not find a one time password configuration for " + userInfo.getUserIdentity();
                    final ErrorInformation errorInformation = new ErrorInformation( PwmError.ERROR_NO_OTP_CONFIGURATION, errorMsg );
                    throw new PwmUnrecoverableException( errorInformation );
                }
            }
            break;

            case CHALLENGE_RESPONSES:
            {
                final UserInfo userInfo = ForgottenPasswordUtil.readUserInfo( commonValues, forgottenPasswordBean );
                final ResponseSet responseSet = ForgottenPasswordUtil.readResponseSet( commonValues, forgottenPasswordBean );
                if ( responseSet == null )
                {
                    final ErrorInformation errorInformation = new ErrorInformation( PwmError.ERROR_RESPONSES_NORESPONSES );
                    throw new PwmUnrecoverableException( errorInformation );
                }

                final ChallengeSet challengeSet = userInfo.getChallengeProfile().getChallengeSet();

                try
                {
                    if ( responseSet.meetsChallengeSetRequirements( challengeSet ) )
                    {
                        if ( challengeSet.getRequiredChallenges().isEmpty() && ( challengeSet.getMinRandomRequired() <= 0 ) )
                        {
                            final String errorMsg = "configured challenge set policy for "
                                    + userInfo.getUserIdentity().toString() + " is empty, user not qualified to recover password";
                            final ErrorInformation errorInformation = new ErrorInformation( PwmError.ERROR_NO_CHALLENGES, errorMsg );
                            throw new PwmUnrecoverableException( errorInformation );
                        }
                    }
                }
                catch ( final ChaiValidationException e )
                {
                    final String errorMsg = "stored response set for user '"
                            + userInfo.getUserIdentity() + "' do not meet current challenge set requirements: " + e.getLocalizedMessage();
                    final ErrorInformation errorInformation = new ErrorInformation( PwmError.ERROR_RESPONSES_NORESPONSES, errorMsg );
                    throw new PwmUnrecoverableException( errorInformation );
                }
            }
            break;

            default:
                // continue, assume no data requirements for method.
                break;
        }
    }


    static Map<Challenge, String> readResponsesFromHttpRequest(
            final PwmRequest req,
            final ChallengeSetBean challengeSet
    )
            throws PwmUnrecoverableException
    {
        final Map<Challenge, String> responses = new LinkedHashMap<>();

        int counter = 0;
        for ( final ChallengeBean loopChallenge : challengeSet.getChallenges() )
        {
            counter++;
            final String answer = req.readParameterAsString( PwmConstants.PARAM_RESPONSE_PREFIX + counter );

            responses.put( ChaiChallenge.fromChallengeBean( loopChallenge ), answer.length() > 0 ? answer : "" );
        }

        return responses;
    }

    static Map<Challenge, String> readResponsesFromMap(
            final ChallengeSetBean challengeSet,
            final Map<String, String> formData
    )
    {
        final Map<Challenge, String> responses = new LinkedHashMap<>();

        int counter = 0;
        for ( final ChallengeBean loopChallenge : challengeSet.getChallenges() )
        {
            counter++;
            final String answer = formData.get( PwmConstants.PARAM_RESPONSE_PREFIX + counter );

            responses.put( ChaiChallenge.fromChallengeBean( loopChallenge ), answer.length() > 0 ? answer : "" );
        }

        return responses;
    }


    static void initializeAndSendToken(
            final CommonValues commonValues,
            final UserInfo userInfo,
            final TokenDestinationItem tokenDestinationItem

    )
            throws PwmUnrecoverableException
    {
        TokenUtil.initializeAndSendToken(
                commonValues,
                TokenUtil.TokenInitAndSendRequest.builder()
                        .userInfo( userInfo )
                        .tokenDestinationItem( tokenDestinationItem )
                        .emailToSend( PwmSetting.EMAIL_CHALLENGE_TOKEN )
                        .tokenType( TokenType.FORGOTTEN_PW )
                        .smsToSend( PwmSetting.SMS_CHALLENGE_TOKEN_TEXT )
                        .build()
        );

        commonValues.getPwmApplication().getStatisticsManager().incrementValue( Statistic.RECOVERY_TOKENS_SENT );
    }


    static void doActionSendNewPassword( final PwmRequest pwmRequest )
            throws ChaiUnavailableException, IOException, ServletException, PwmUnrecoverableException
    {
        final PwmApplication pwmApplication = pwmRequest.getPwmApplication();
        final ForgottenPasswordBean forgottenPasswordBean = ForgottenPasswordServlet.forgottenPasswordBean( pwmRequest );
        final ForgottenPasswordProfile forgottenPasswordProfile = forgottenPasswordProfile( pwmRequest.getPwmApplication(), forgottenPasswordBean );
        final RecoveryAction recoveryAction = ForgottenPasswordUtil.getRecoveryAction( pwmApplication.getConfig(), forgottenPasswordBean );

        LOGGER.trace( pwmRequest, () -> "beginning process to send new password to user" );

        if ( !forgottenPasswordBean.getProgress().isAllPassed() )
        {
            return;
        }

        final UserIdentity userIdentity = forgottenPasswordBean.getUserIdentity();
        final ChaiUser theUser = pwmRequest.getPwmApplication().getProxiedChaiUser( userIdentity );

        try
        {
            // try unlocking user
            theUser.unlockPassword();
            LOGGER.trace( pwmRequest, () -> "unlock account succeeded" );
        }
        catch ( final ChaiOperationException e )
        {
            final String errorMsg = "unable to unlock user " + theUser.getEntryDN() + " error: " + e.getMessage();
            final ErrorInformation errorInformation = new ErrorInformation( PwmError.ERROR_UNLOCK_FAILURE, errorMsg );
            LOGGER.error( pwmRequest, () -> errorInformation.toDebugStr() );
            pwmRequest.respondWithError( errorInformation );
            return;
        }

        try
        {
            final UserInfo userInfo = UserInfoFactory.newUserInfoUsingProxy(
                    pwmApplication,
                    pwmRequest.getLabel(),
                    userIdentity,
                    pwmRequest.getLocale()
            );

            LOGGER.info( pwmRequest, () -> "user successfully supplied password recovery responses, emailing new password to: "
                    + theUser.getEntryDN() );

            // create new password
            final PasswordData newPassword = RandomPasswordGenerator.createRandomPassword(
                    pwmRequest.getLabel(),
                    userInfo.getPasswordPolicy(),
                    pwmApplication
            );
            LOGGER.trace( pwmRequest, () -> "generated random password value based on password policy for "
                    + userIdentity.toDisplayString() );


            // set the password
            try
            {
                theUser.setPassword( newPassword.getStringValue() );
                LOGGER.trace( pwmRequest, () -> "set user " + userIdentity.toDisplayString()
                        + " password to system generated random value" );
            }
            catch ( final ChaiException e )
            {
                throw PwmUnrecoverableException.fromChaiException( e );
            }

            if ( recoveryAction == RecoveryAction.SENDNEWPW_AND_EXPIRE )
            {
                LOGGER.debug( pwmRequest, () -> "marking user " + userIdentity.toDisplayString() + " password as expired" );
                theUser.expirePassword();
            }

            // mark the event log
            {
                final AuditRecord auditRecord = new AuditRecordFactory( pwmApplication ).createUserAuditRecord(
                        AuditEvent.RECOVER_PASSWORD,
                        userIdentity,
                        pwmRequest.getLabel()
                );
                pwmApplication.getAuditManager().submit( auditRecord );
            }

            final MessageSendMethod messageSendMethod = forgottenPasswordProfile.readSettingAsEnum( PwmSetting.RECOVERY_SENDNEWPW_METHOD, MessageSendMethod.class );

            // send email or SMS
            final String toAddress = PasswordUtility.sendNewPassword(
                    userInfo,
                    pwmApplication,
                    newPassword,
                    pwmRequest.getLocale(),
                    messageSendMethod
            );

            pwmRequest.getPwmResponse().forwardToSuccessPage( Message.Success_PasswordSend, toAddress );
        }
        catch ( final PwmException e )
        {
            LOGGER.warn( pwmRequest, () -> "unexpected error setting new password during recovery process for user: " + e.getMessage() );
            pwmRequest.respondWithError( e.getErrorInformation() );
        }
        catch ( final ChaiOperationException e )
        {
            final ErrorInformation errorInformation = new ErrorInformation(
                    PwmError.ERROR_INTERNAL,
                    "unexpected ldap error while processing recovery action " + recoveryAction + ", error: " + e.getMessage()
            );
            LOGGER.warn( pwmRequest, () -> errorInformation.toDebugStr() );
            pwmRequest.respondWithError( errorInformation );
        }
        finally
        {
            ForgottenPasswordServlet.clearForgottenPasswordBean( pwmRequest );

            // the user should not be authenticated, this is a safety method
            pwmRequest.getPwmSession().unauthenticateUser( pwmRequest );

            // the password set flag should not have been set, this is a safety method
            pwmRequest.getPwmSession().getSessionStateBean().setPasswordModified( false );
        }
    }

    static void initBogusForgottenPasswordBean( final CommonValues commonValues, final ForgottenPasswordBean forgottenPasswordBean )
            throws PwmUnrecoverableException
    {
        forgottenPasswordBean.setUserIdentity( null );
        forgottenPasswordBean.setPresentableChallengeSet( null );

        final List<Challenge> challengeList = new ArrayList<>( );
        {
            final String firstProfile = commonValues.getConfig().getChallengeProfileIDs().iterator().next();
            final ChallengeSet challengeSet = commonValues.getConfig().getChallengeProfile( firstProfile, PwmConstants.DEFAULT_LOCALE ).getChallengeSet();
            challengeList.addAll( challengeSet.getRequiredChallenges() );
            for ( int i = 0; i < challengeSet.getMinRandomRequired(); i++ )
            {
                challengeList.add( challengeSet.getRandomChallenges().get( i ) );
            }
        }

        final List<FormConfiguration> formData = new ArrayList<>(  );
        {
            int counter = 0;
            for ( final Challenge challenge: challengeList )
            {
                final FormConfiguration formConfiguration = FormConfiguration.builder()
                        .name( "challenge" + counter++ )
                        .type( FormConfiguration.Type.text )
                        .labels( Collections.singletonMap( "", challenge.getChallengeText() ) )
                        .minimumLength( challenge.getMinLength() )
                        .maximumLength( challenge.getMaxLength() )
                        .source( FormConfiguration.Source.bogus )
                        .build();
                formData.add( formConfiguration );
            }
        }
        forgottenPasswordBean.setAttributeForm( formData );
        forgottenPasswordBean.setBogusUser( true );
        {
            final String profileID = commonValues.getConfig().getForgottenPasswordProfiles().keySet().iterator().next();
            forgottenPasswordBean.setForgottenPasswordProfileID( profileID  );
        }

        final ForgottenPasswordBean.RecoveryFlags recoveryFlags = new ForgottenPasswordBean.RecoveryFlags(
                false,
                Collections.singleton( IdentityVerificationMethod.ATTRIBUTES ),
                Collections.emptySet(),
                0
        );

        forgottenPasswordBean.getProgress().setInProgressVerificationMethod( IdentityVerificationMethod.ATTRIBUTES );
        forgottenPasswordBean.setRecoveryFlags( recoveryFlags );
    }

    public static boolean permitPwChangeDuringMinLifetime(
            final PwmApplication pwmApplication,
            final SessionLabel sessionLabel,
            final UserIdentity userIdentity
    )
            throws PwmUnrecoverableException
    {
        ForgottenPasswordProfile forgottenPasswordProfile = null;
        try
        {
            forgottenPasswordProfile = ForgottenPasswordUtil.forgottenPasswordProfile(
                    pwmApplication,
                    sessionLabel,
                    userIdentity
            );
        }
        catch ( final PwmUnrecoverableException e )
        {
            LOGGER.debug( sessionLabel, () -> "can't read user's forgotten password profile - assuming no profile assigned, error: " + e.getMessage() );
        }

        if ( forgottenPasswordProfile == null )
        {
            // default is true.
            return true;
        }

        final RecoveryMinLifetimeOption option = forgottenPasswordProfile.readSettingAsEnum(
                PwmSetting.RECOVERY_MINIMUM_PASSWORD_LIFETIME_OPTIONS,
                RecoveryMinLifetimeOption.class
        );
        return option == RecoveryMinLifetimeOption.ALLOW;
    }

    private static ForgottenPasswordProfile forgottenPasswordProfile(
            final PwmApplication pwmApplication,
            final SessionLabel sessionLabel,
            final UserIdentity userIdentity
    )
            throws PwmUnrecoverableException
    {
<<<<<<< HEAD
        ProfileUtility.discoverProfileIDForUser(
=======
        final Optional<String> profileID = ProfileUtility.discoverProfileIDForUser(
>>>>>>> e4cd565d
            pwmApplication,
            sessionLabel,
            userIdentity,
            ProfileDefinition.ForgottenPassword
<<<<<<< HEAD
        ).ifPresent( ( id ) ->  pwmApplication.getConfig().getForgottenPasswordProfiles().get( id ) );
=======
        );

        if ( profileID.isPresent() )
        {
            return pwmApplication.getConfig().getForgottenPasswordProfiles().get( profileID.get() );
        }
>>>>>>> e4cd565d

        final String msg = "user does not have a forgotten password profile assigned";
        throw PwmUnrecoverableException.newException( PwmError.ERROR_NO_PROFILE_ASSIGNED, msg );
    }

    static ForgottenPasswordProfile forgottenPasswordProfile(
            final PwmApplication pwmApplication,
            final ForgottenPasswordBean forgottenPasswordBean
    )
    {
        final String forgottenProfileID = forgottenPasswordBean.getForgottenPasswordProfileID();
        if ( StringUtil.isEmpty( forgottenProfileID ) )
        {
            throw new IllegalStateException( "cannot load forgotten profile without ID registered in bean" );
        }
        return pwmApplication.getConfig().getForgottenPasswordProfiles().get( forgottenProfileID );
    }


    static void initForgottenPasswordBean(
            final CommonValues commonValues,
            final UserIdentity userIdentity,
            final ForgottenPasswordBean forgottenPasswordBean
    )
            throws PwmUnrecoverableException, PwmOperationalException
    {

        final PwmApplication pwmApplication = commonValues.getPwmApplication();
        final Locale locale = commonValues.getLocale();
        final SessionLabel sessionLabel = commonValues.getSessionLabel();

        forgottenPasswordBean.setUserIdentity( userIdentity );

        final UserInfo userInfo = readUserInfo( commonValues, forgottenPasswordBean );

        final ForgottenPasswordProfile forgottenPasswordProfile = forgottenPasswordProfile(
                pwmApplication,
                commonValues.getSessionLabel(),
                userIdentity
        );
        final String forgottenProfileID = forgottenPasswordProfile.getIdentifier();
        forgottenPasswordBean.setForgottenPasswordProfileID( forgottenProfileID );

        final ForgottenPasswordBean.RecoveryFlags recoveryFlags = calculateRecoveryFlags(
                pwmApplication,
                forgottenProfileID
        );

        final ChallengeSet challengeSet;
        if ( recoveryFlags.getRequiredAuthMethods().contains( IdentityVerificationMethod.CHALLENGE_RESPONSES )
                || recoveryFlags.getOptionalAuthMethods().contains( IdentityVerificationMethod.CHALLENGE_RESPONSES ) )
        {
            final ResponseSet responseSet;
            try
            {
                final ChaiUser theUser = pwmApplication.getProxiedChaiUser( userInfo.getUserIdentity() );
                responseSet = pwmApplication.getCrService().readUserResponseSet(
                        sessionLabel,
                        userInfo.getUserIdentity(),
                        theUser
                );
                challengeSet = responseSet == null ? null : responseSet.getPresentableChallengeSet();
            }
            catch ( final ChaiValidationException e )
            {
                final String errorMsg = "unable to determine presentable challengeSet for stored responses: " + e.getMessage();
                final ErrorInformation errorInformation = new ErrorInformation( PwmError.ERROR_NO_CHALLENGES, errorMsg );
                throw new PwmUnrecoverableException( errorInformation );
            }
            catch ( final ChaiUnavailableException e )
            {
                throw new PwmUnrecoverableException( PwmError.forChaiError( e.getErrorCode() ) );
            }
        }
        else
        {
            challengeSet = null;
        }


        if ( !recoveryFlags.isAllowWhenLdapIntruderLocked() )
        {
            try
            {
                final ChaiUser chaiUser = pwmApplication.getProxiedChaiUser( userInfo.getUserIdentity() );
                if ( chaiUser.isPasswordLocked() )
                {
                    throw new PwmUnrecoverableException( new ErrorInformation( PwmError.ERROR_INTRUDER_LDAP ) );
                }
            }
            catch ( final ChaiOperationException e )
            {
                final ErrorInformation errorInformation = new ErrorInformation( PwmError.ERROR_INTERNAL,
                        "error checking user '" + userInfo.getUserIdentity() + "' ldap intruder lock status: " + e.getMessage() );
                LOGGER.error( sessionLabel, errorInformation );
                throw new PwmUnrecoverableException( errorInformation );
            }
            catch ( final ChaiUnavailableException e )
            {
                throw new PwmUnrecoverableException( PwmError.forChaiError( e.getErrorCode() ) );
            }
        }

        final List<FormConfiguration> attributeForm = figureAttributeForm( forgottenPasswordProfile, forgottenPasswordBean, commonValues, userIdentity );

        forgottenPasswordBean.setUserLocale( locale );
        forgottenPasswordBean.setPresentableChallengeSet( challengeSet == null ? null : challengeSet.asChallengeSetBean() );
        forgottenPasswordBean.setAttributeForm( attributeForm );

        forgottenPasswordBean.setRecoveryFlags( recoveryFlags );
        forgottenPasswordBean.setProgress( new ForgottenPasswordBean.Progress() );

        for ( final IdentityVerificationMethod recoveryVerificationMethods : recoveryFlags.getRequiredAuthMethods() )
        {
            verifyRequirementsForAuthMethod( commonValues, forgottenPasswordBean, recoveryVerificationMethods );
        }
    }

    static List<FormConfiguration> figureAttributeForm(
            final ForgottenPasswordProfile forgottenPasswordProfile,
            final ForgottenPasswordBean forgottenPasswordBean,
            final CommonValues commonValues,
            final UserIdentity userIdentity
    )
            throws PwmOperationalException, PwmUnrecoverableException
    {
        final List<FormConfiguration> requiredAttributesForm = forgottenPasswordProfile.readSettingAsForm( PwmSetting.RECOVERY_ATTRIBUTE_FORM );
        if ( requiredAttributesForm.isEmpty() )
        {
            return requiredAttributesForm;
        }

        final UserInfo userInfo = readUserInfo( commonValues, forgottenPasswordBean );
        final List<FormConfiguration> returnList = new ArrayList<>();
        for ( final FormConfiguration formItem : requiredAttributesForm )
        {
            if ( formItem.isRequired() )
            {
                returnList.add( formItem );
            }
            else
            {
                try
                {
                    final String currentValue = userInfo.readStringAttribute( formItem.getName() );
                    if ( currentValue != null && currentValue.length() > 0 )
                    {
                        returnList.add( formItem );
                    }
                    else
                    {
                        LOGGER.trace( commonValues.getSessionLabel(), () -> "excluding optional required attribute(" + formItem.getName() + "), user has no value" );
                    }
                }
                catch ( final PwmUnrecoverableException e )
                {
                    throw new PwmOperationalException( new ErrorInformation( PwmError.ERROR_NO_CHALLENGES, "unexpected error reading value for attribute " + formItem.getName() ) );
                }
            }
        }

        if ( returnList.isEmpty() )
        {
            throw new PwmOperationalException( new ErrorInformation( PwmError.ERROR_NO_CHALLENGES, "user has no values for any optional attribute" ) );
        }

        return returnList;
    }

    static ForgottenPasswordBean.RecoveryFlags calculateRecoveryFlags(
            final PwmApplication pwmApplication,
            final String forgottenPasswordProfileID
    )
    {
        final Configuration config = pwmApplication.getConfig();
        final ForgottenPasswordProfile forgottenPasswordProfile = config.getForgottenPasswordProfiles().get( forgottenPasswordProfileID );

        final Set<IdentityVerificationMethod> requiredRecoveryVerificationMethods = forgottenPasswordProfile.requiredRecoveryAuthenticationMethods();
        final Set<IdentityVerificationMethod> optionalRecoveryVerificationMethods = forgottenPasswordProfile.optionalRecoveryAuthenticationMethods();
        final int minimumOptionalRecoveryAuthMethods = forgottenPasswordProfile.getMinOptionalRequired();
        final boolean allowWhenLdapIntruderLocked = forgottenPasswordProfile.readSettingAsBoolean( PwmSetting.RECOVERY_ALLOW_WHEN_LOCKED );

        return new ForgottenPasswordBean.RecoveryFlags(
                allowWhenLdapIntruderLocked,
                requiredRecoveryVerificationMethods,
                optionalRecoveryVerificationMethods,
                minimumOptionalRecoveryAuthMethods
        );
    }

    static boolean hasOtherMethodChoices(
            final CommonValues commonValues,
            final ForgottenPasswordBean forgottenPasswordBean,
            final IdentityVerificationMethod thisMethod
    )
    {
        if ( forgottenPasswordBean.getRecoveryFlags().getRequiredAuthMethods().contains( thisMethod )  )
        {
            return false;
        }

        {
            // check if has previously satisfied any other optional methods.
            final Set<IdentityVerificationMethod> optionalAuthMethods = forgottenPasswordBean.getRecoveryFlags().getOptionalAuthMethods();
            final Set<IdentityVerificationMethod> satisfiedMethods = forgottenPasswordBean.getProgress().getSatisfiedMethods();
            final boolean disJoint = Collections.disjoint( optionalAuthMethods, satisfiedMethods );
            if ( !disJoint )
            {
                return true;
            }
        }

        {
            final Set<IdentityVerificationMethod> remainingAvailableOptionalMethods = ForgottenPasswordUtil.figureRemainingAvailableOptionalAuthMethods(
                    commonValues,
                    forgottenPasswordBean
            );
            final Set<IdentityVerificationMethod> otherOptionalMethodChoices = new HashSet<>( remainingAvailableOptionalMethods );
            otherOptionalMethodChoices.remove( thisMethod );

            if ( !otherOptionalMethodChoices.isEmpty() )
            {
                return true;
            }
        }

        return false;
    }
}<|MERGE_RESOLUTION|>--- conflicted
+++ resolved
@@ -631,25 +631,17 @@
     )
             throws PwmUnrecoverableException
     {
-<<<<<<< HEAD
-        ProfileUtility.discoverProfileIDForUser(
-=======
         final Optional<String> profileID = ProfileUtility.discoverProfileIDForUser(
->>>>>>> e4cd565d
             pwmApplication,
             sessionLabel,
             userIdentity,
             ProfileDefinition.ForgottenPassword
-<<<<<<< HEAD
-        ).ifPresent( ( id ) ->  pwmApplication.getConfig().getForgottenPasswordProfiles().get( id ) );
-=======
         );
 
         if ( profileID.isPresent() )
         {
             return pwmApplication.getConfig().getForgottenPasswordProfiles().get( profileID.get() );
         }
->>>>>>> e4cd565d
 
         final String msg = "user does not have a forgotten password profile assigned";
         throw PwmUnrecoverableException.newException( PwmError.ERROR_NO_PROFILE_ASSIGNED, msg );
