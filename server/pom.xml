<project xmlns:xsi="http://www.w3.org/2001/XMLSchema-instance" xmlns="http://maven.apache.org/POM/4.0.0" xsi:schemaLocation="http://maven.apache.org/POM/4.0.0 http://maven.apache.org/maven-v4_0_0.xsd">

    <parent>
        <groupId>org.pwm-project</groupId>
        <artifactId>pwm-parent</artifactId>
        <version>2.0.0-SNAPSHOT</version>
        <relativePath>../pom.xml</relativePath>
    </parent>

    <modelVersion>4.0.0</modelVersion>

    <artifactId>pwm-server</artifactId>
    <packaging>jar</packaging>

    <name>PWM Password Self Service: Server JAR</name>

    <properties>
        <skipTests>false</skipTests>
        <skipExtendedTests>true</skipExtendedTests>
    </properties>

    <profiles>
        <profile>
            <id>skip-tests</id>
            <properties>
                <skipTests>true</skipTests>
            </properties>
        </profile>
        <profile>
            <id>enable-extended-tests</id>
            <properties>
                <skipExtendedTests>false</skipExtendedTests>
            </properties>
            <activation>
                <activeByDefault>false</activeByDefault>
            </activation>
        </profile>
    </profiles>
    <build>
        <plugins>
            <plugin>
                <groupId>org.apache.maven.plugins</groupId>
<<<<<<< HEAD
=======
                <artifactId>maven-compiler-plugin</artifactId>
                <version>3.8.1</version>
                <configuration>
                    <source>${maven.compiler.source}</source>
                    <target>${maven.compiler.target}</target>
                    <showWarnings>true</showWarnings>
                    <compilerArgs>
                        <arg>-Xmaxwarns</arg>
                        <arg>9999</arg>
                    </compilerArgs>
                </configuration>
            </plugin>
            <plugin>
                <groupId>org.apache.maven.plugins</groupId>
>>>>>>> 7639c138
                <artifactId>maven-surefire-plugin</artifactId>
                <version>3.0.0-M5</version>
                <executions>
                    <execution>
                        <id>default-test</id>
                        <goals>
                            <goal>test</goal>
                        </goals>
                        <phase>test</phase>
                        <configuration>
                            <trimStackTrace>false</trimStackTrace>
                            <skipTests>${skipTests}</skipTests>
                            <excludes>
                                <exclude>**/ExtendedTest*.java</exclude>
                                <exclude>**/*ExtendedTest*.java</exclude>
                            </excludes>
                        </configuration>
                    </execution>
                    <execution>
                        <id>extended-test</id>
                        <goals>
                            <goal>test</goal>
                        </goals>
                        <phase>test</phase>
                        <configuration>
                            <skipTests>${skipExtendedTests}</skipTests>
                            <includes>
                                <include>**/ExtendedTest*.java</include>
                                <include>**/*ExtendedTest*.java</include>
                            </includes>
                        </configuration>
                    </execution>
                </executions>
            </plugin>
            <plugin>
                <artifactId>maven-resources-plugin</artifactId>
                <version>3.2.0</version>
                <executions>
                    <execution>
                        <id>replace-build-properties</id>
                        <phase>process-resources</phase>
                        <goals>
                            <goal>copy-resources</goal>
                        </goals>
                        <configuration>
                            <outputDirectory>${project.build.outputDirectory}</outputDirectory>
                            <overwrite>true</overwrite>
                            <resources>
                                <resource>
                                    <filtering>true</filtering>
                                    <directory>src/main/resources</directory>
                                    <includes>
                                        <include>password/pwm/PwmConstants.properties</include>
                                    </includes>
                                </resource>
                            </resources>
                        </configuration>
                    </execution>
                </executions>
            </plugin>
            <plugin>
                <groupId>org.apache.maven.plugins</groupId>
                <artifactId>maven-jar-plugin</artifactId>
                <version>3.2.0</version>
                <configuration>
                    <archive>
                        <manifestEntries>
                            <Archive-Type>jar</Archive-Type>
                            <Archive-UID>F84576985F0A176014F751736F7C79B6D9BED842FC48377404FE24A36BF6C2AA</Archive-UID>
                            <Implementation-Title>${project.name}</Implementation-Title>
                            <Implementation-Version>${project.version}</Implementation-Version>
                            <Implementation-Vendor>${project.organization.name}</Implementation-Vendor>
                            <Implementation-URL>${project.organization.url}</Implementation-URL>
                            <Implementation-Build-Java-Vendor>${java.vendor}</Implementation-Build-Java-Vendor>
                            <Implementation-Build-Java-Version>${java.version}</Implementation-Build-Java-Version>
                            <SCM-Git-Branch>${git.branch}</SCM-Git-Branch>
                            <SCM-Git-Commit-ID>${git.commit.id}</SCM-Git-Commit-ID>
                            <SCM-Git-Commit-ID-Abbrev>${git.commit.id.abbrev}</SCM-Git-Commit-ID-Abbrev>
                            <SCM-Git-Commit-ID-Description>${git.commit.id.describe}</SCM-Git-Commit-ID-Description>
                            <SCM-Git-Commit-Timestamp>${git.commit.time}</SCM-Git-Commit-Timestamp>
                            <SCM-Git-Commit-Dirty>${git.dirty}</SCM-Git-Commit-Dirty>
                        </manifestEntries>
                    </archive>
                </configuration>
            </plugin>
            <plugin>
                <groupId>org.apache.maven.plugins</groupId>
                <artifactId>maven-deploy-plugin</artifactId>
                <version>3.0.0-M1</version>
                <executions>
                    <execution>
                        <phase>deploy</phase>
                        <goals>
                            <goal>deploy-file</goal>
                        </goals>
                        <configuration>
                            <packaging>jar</packaging>
                            <generatePom>true</generatePom>
                            <url>${project.distributionManagement.repository.url}</url>
                            <artifactId>${project.artifactId}</artifactId>
                            <groupId>${project.groupId}</groupId>
                            <version>${project.version}</version>
                            <file>${project.build.directory}/${project.artifactId}-${project.version}.jar</file>
                        </configuration>
                    </execution>
                </executions>
            </plugin>
        </plugins>
    </build>

    <dependencies>

        <!-- container dependencies -->
        <dependency>
            <groupId>javax.servlet</groupId>
            <artifactId>javax.servlet-api</artifactId>
            <version>4.0.1</version>
            <scope>provided</scope>
        </dependency>
        <dependency>
            <groupId>javax.servlet.jsp</groupId>
            <artifactId>javax.servlet.jsp-api</artifactId>
            <version>2.3.3</version>
            <scope>provided</scope>
        </dependency>
        <!-- / container dependencies -->

        <!-- NMAS jars (not available from a maven repo) -->
        <dependency>
            <groupId>com.novell.security.nmas</groupId>
            <artifactId>ChallengeResponseLCM</artifactId>
            <version>2013.04.18</version>
        </dependency>
        <dependency>
            <groupId>com.novell.security.nmas</groupId>
            <artifactId>nmasclient</artifactId>
            <version>2013.04.26</version>
        </dependency>
        <dependency>
            <groupId>com.novell.security.nmas</groupId>
            <artifactId>NMASToolkit</artifactId>
            <version>2013.04.26</version>
        </dependency>
        <dependency>
            <groupId>com.novell.security.nmas</groupId>
            <artifactId>ldap</artifactId>
            <version>2013.04.26</version>
        </dependency>
        <!-- / Novell jars (not available from a maven repo) -->

        <dependency>
            <groupId>com.github.ldapchai</groupId>
            <artifactId>ldapchai</artifactId>
            <version>0.8.0</version>
        </dependency>
        <dependency>
            <groupId>org.apache.directory.api</groupId>
            <artifactId>api-all</artifactId>
            <version>2.0.1</version>
        </dependency>
        <dependency>
            <groupId>commons-net</groupId>
            <artifactId>commons-net</artifactId>
            <version>3.8.0</version>
        </dependency>
        <dependency>
            <groupId>org.apache.commons</groupId>
            <artifactId>commons-text</artifactId>
            <version>1.9</version>
        </dependency>
        <dependency>
            <groupId>org.apache.commons</groupId>
            <artifactId>commons-csv</artifactId>
            <version>1.8</version>
        </dependency>
        <dependency>
            <groupId>commons-fileupload</groupId>
            <artifactId>commons-fileupload</artifactId>
            <version>1.4</version>
        </dependency>
        <dependency>
            <groupId>org.apache.commons</groupId>
            <artifactId>commons-lang3</artifactId>
            <version>3.12.0</version>
        </dependency>
        <dependency>
            <groupId>commons-validator</groupId>
            <artifactId>commons-validator</artifactId>
            <version>1.7</version>
        </dependency>
        <dependency>
            <groupId>com.sun.mail</groupId>
            <artifactId>jakarta.mail</artifactId>
            <version>2.0.1</version>
        </dependency>
        <dependency>
            <groupId>org.apache.httpcomponents</groupId>
            <artifactId>httpclient</artifactId>
            <version>4.5.13</version>
        </dependency>
        <dependency>
            <groupId>org.graylog2</groupId>
            <artifactId>syslog4j</artifactId>
            <version>0.9.60</version>
        </dependency>
        <dependency>
            <groupId>log4j</groupId>
            <artifactId>log4j</artifactId>
            <version>1.2.17</version>
        </dependency>
        <dependency>
            <groupId>org.jasig.cas.client</groupId>
            <artifactId>cas-client-core</artifactId>
            <version>3.6.2</version>
        </dependency>
        <dependency>
            <groupId>net.glxn</groupId>
            <artifactId>qrgen</artifactId>
            <version>1.4</version>
        </dependency>
        <dependency>
            <groupId>org.bouncycastle</groupId>
            <artifactId>bcprov-jdk15on</artifactId>
            <version>1.68</version>
        </dependency>
        <dependency>
            <groupId>org.bouncycastle</groupId>
            <artifactId>bcpkix-jdk15on</artifactId>
            <version>1.68</version>
        </dependency>
        <dependency>
            <groupId>jaxen</groupId>
            <artifactId>jaxen</artifactId>
            <version>1.2.0</version>
        </dependency>
        <dependency>
            <groupId>org.xeustechnologies</groupId>
            <artifactId>jcl-core</artifactId>
            <version>2.8</version>
        </dependency>
        <dependency>
            <groupId>com.google.code.gson</groupId>
            <artifactId>gson</artifactId>
            <version>2.8.6</version>
        </dependency>
        <dependency>
            <groupId>com.blueconic</groupId>
            <artifactId>browscap-java</artifactId>
            <version>1.3.5</version>
        </dependency>
        <dependency>
            <groupId>org.jetbrains.xodus</groupId>
            <artifactId>xodus-environment</artifactId>
            <version>1.3.232</version>
        </dependency>

        <dependency>
            <groupId>org.slf4j</groupId>
            <artifactId>slf4j-nop</artifactId>
            <version>1.7.22</version>
        </dependency>
        <dependency>
            <groupId>org.webjars</groupId>
            <artifactId>webjars-locator-core</artifactId>
            <version>0.46</version>
        </dependency>
        <dependency>
            <groupId>com.github.ben-manes.caffeine</groupId>
            <artifactId>caffeine</artifactId>
<<<<<<< HEAD
            <version>3.0.0</version>
=======
            <version>3.0.1</version>
>>>>>>> 7639c138
        </dependency>
        <dependency>
            <groupId>com.nulab-inc</groupId>
            <artifactId>zxcvbn</artifactId>
<<<<<<< HEAD
            <version>1.4.0</version>
=======
            <version>1.5.0</version>
>>>>>>> 7639c138
        </dependency>
        <dependency>
            <groupId>com.github.ziplet</groupId>
            <artifactId>ziplet</artifactId>
            <version>2.4.1</version>
            <exclusions>
                <exclusion>
                    <groupId>com.google.googlejavaformat</groupId>
                    <artifactId>google-java-format</artifactId>
                </exclusion>
            </exclusions>
        </dependency>

        <dependency>
            <!-- added newer dependency of xodus-environment -->
            <groupId>org.apache.commons</groupId>
            <artifactId>commons-compress</artifactId>
            <version>1.20</version>
        </dependency>
    </dependencies>

    <repositories>
        <repository>
            <id>central</id>
            <url>https://repo1.maven.org/maven2</url>
            <snapshots>
                <enabled>false</enabled>
            </snapshots>
        </repository>
        <!-- Include our own local maven repository, for artifacts that aren't available elsewhere -->
        <repository>
            <id>project.local</id>
            <name>project</name>
            <url>file:///${project.basedir}/../build/local-maven-repo</url>
        </repository>
    </repositories>
    <pluginRepositories>
        <pluginRepository>
            <id>central</id>
            <url>https://repo1.maven.org/maven2</url>
            <snapshots>
                <enabled>false</enabled>
            </snapshots>
        </pluginRepository>
    </pluginRepositories>
</project><|MERGE_RESOLUTION|>--- conflicted
+++ resolved
@@ -40,23 +40,6 @@
         <plugins>
             <plugin>
                 <groupId>org.apache.maven.plugins</groupId>
-<<<<<<< HEAD
-=======
-                <artifactId>maven-compiler-plugin</artifactId>
-                <version>3.8.1</version>
-                <configuration>
-                    <source>${maven.compiler.source}</source>
-                    <target>${maven.compiler.target}</target>
-                    <showWarnings>true</showWarnings>
-                    <compilerArgs>
-                        <arg>-Xmaxwarns</arg>
-                        <arg>9999</arg>
-                    </compilerArgs>
-                </configuration>
-            </plugin>
-            <plugin>
-                <groupId>org.apache.maven.plugins</groupId>
->>>>>>> 7639c138
                 <artifactId>maven-surefire-plugin</artifactId>
                 <version>3.0.0-M5</version>
                 <executions>
@@ -293,11 +276,21 @@
             <version>1.2.0</version>
         </dependency>
         <dependency>
+            <groupId>org.jdom</groupId>
+            <artifactId>jdom2</artifactId>
+            <version>2.0.6</version>
+        </dependency>
+        <dependency>
             <groupId>org.xeustechnologies</groupId>
             <artifactId>jcl-core</artifactId>
             <version>2.8</version>
         </dependency>
         <dependency>
+            <groupId>net.iharder</groupId>
+            <artifactId>base64</artifactId>
+            <version>2.3.9</version>
+        </dependency>
+        <dependency>
             <groupId>com.google.code.gson</groupId>
             <artifactId>gson</artifactId>
             <version>2.8.6</version>
@@ -326,20 +319,12 @@
         <dependency>
             <groupId>com.github.ben-manes.caffeine</groupId>
             <artifactId>caffeine</artifactId>
-<<<<<<< HEAD
-            <version>3.0.0</version>
-=======
             <version>3.0.1</version>
->>>>>>> 7639c138
         </dependency>
         <dependency>
             <groupId>com.nulab-inc</groupId>
             <artifactId>zxcvbn</artifactId>
-<<<<<<< HEAD
-            <version>1.4.0</version>
-=======
             <version>1.5.0</version>
->>>>>>> 7639c138
         </dependency>
         <dependency>
             <groupId>com.github.ziplet</groupId>
