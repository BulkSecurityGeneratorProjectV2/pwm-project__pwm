--- conflicted
+++ resolved
@@ -13,16 +13,8 @@
              ng-repeat="manager in $ctrl.getManagementChain() track by $id(manager.displayNames)">
             <div class="org-chart-connector"></div>
             <person-card person="manager"
-<<<<<<< HEAD
-                         size="small"
-                         ng-click="$ctrl.selectPerson(manager.userKey)" ng-switch-when="small">
-            </person-card>
-            <person-card person="manager"
-                         ng-click="$ctrl.selectPerson(manager.userKey)" show-direct-report-count="true" ng-switch-default>
-=======
                          size="{{ $ctrl.getManagerCardSize() }}"
                          ng-click="$ctrl.selectPerson(manager.userKey)">
->>>>>>> cac3883c
             </person-card>
         </div>
     </div>
