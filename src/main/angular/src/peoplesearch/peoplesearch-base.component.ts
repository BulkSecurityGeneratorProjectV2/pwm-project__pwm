/*
 * Password Management Servlets (PWM)
 * http://www.pwm-project.org
 *
 * Copyright (c) 2006-2009 Novell, Inc.
 * Copyright (c) 2009-2016 The PWM Project
 *
 * This program is free software; you can redistribute it and/or modify
 * it under the terms of the GNU General Public License as published by
 * the Free Software Foundation; either version 2 of the License, or
 * (at your option) any later version.
 *
 * This program is distributed in the hope that it will be useful,
 * but WITHOUT ANY WARRANTY; without even the implied warranty of
 * MERCHANTABILITY or FITNESS FOR A PARTICULAR PURPOSE.  See the
 * GNU General Public License for more details.
 *
 * You should have received a copy of the GNU General Public License
 * along with this program; if not, write to the Free Software
 * Foundation, Inc., 59 Temple Place, Suite 330, Boston, MA  02111-1307  USA
 */


import { IPeopleService } from '../services/people.service';
import { isArray, isString, IPromise, IQService, IScope } from 'angular';
import Person from '../models/person.model';
import SearchResult from '../models/search-result.model';
import { IConfigService } from '../services/config.service';
import PromiseService from '../services/promise.service';
import PwmService from '../services/pwm.service';

abstract class PeopleSearchBaseComponent {
<<<<<<< HEAD
    errorMessage: string;
    orgChartEnabled: boolean;
=======
    inputDebounce: number;
>>>>>>> e64fdd37
    protected pendingRequests: IPromise<any>[] = [];
    searchMessage: string;
    searchResult: SearchResult;
    query: string;

    constructor(protected $q: IQService,
                protected $scope: IScope,
                protected $state: angular.ui.IStateService,
                protected $stateParams: angular.ui.IStateParamsService,
                protected $translate: angular.translate.ITranslateService,
                protected configService: IConfigService,
                protected peopleService: IPeopleService,
                protected promiseService: PromiseService,
                protected pwmService: PwmService) {}

    getMessage(): string {
        return this.errorMessage || this.searchMessage;
    }

    gotoOrgchart(): void {
        this.gotoState('orgchart.index');
    }

    gotoState(state: string): void {
        this.$state.go(state, { query: this.query });
    }

    onSearchBoxKeyDown(event: KeyboardEvent): void {
        switch (event.keyCode) {
            case 27: // ESC
                this.clearSearch();
                break;
        }
    }

    onSearchTextChange(value: string): void {
        if (value === this.query) {
            return;
        }

        this.query = value;
        this.clearSearchMessage();
        this.clearErrorMessage();
        this.fetchData();
    }

    selectPerson(person: Person): void {
        this.$state.go('.details', { personId: person.userKey, query: this.query });
    }

    get loading(): boolean {
        return !!this.pendingRequests.length;
    }

    protected abortPendingRequests() {
        for (let index = 0; index < this.pendingRequests.length; index++) {
            let pendingRequest = this.pendingRequests[index];
            this.promiseService.abort(pendingRequest);
        }

        this.pendingRequests = [];
    }

    protected removePendingRequest(promise: IPromise<any>) {
        let index = this.pendingRequests.indexOf(promise);

        if (index > -1) {
            this.pendingRequests.splice(index, 1);
        }
    }

    protected setErrorMessage(message: string) {
        this.errorMessage = message;
    }

    protected clearErrorMessage() {
        this.errorMessage = null;
    }

    // If message is a string it will be translated. If it is a promise it will assign the string from the resolved
    // promise
    protected setSearchMessage(translationKey: string) {
        if (!translationKey) {
            this.clearSearchMessage();
            return;
        }

        const self = this;
        this.$translate(translationKey.toString())
            .then((translation: string) => {
            self.searchMessage = translation;
        });
    }

    protected clearSearch(): void {
        this.query = null;
        this.searchResult = null;
        this.clearErrorMessage();
        this.clearSearchMessage();
        this.abortPendingRequests();
    }

    protected clearSearchMessage(): void  {
        this.searchMessage = null;
    }

    abstract fetchData(): void;

    protected fetchSearchData(): IPromise<SearchResult> {
        this.abortPendingRequests();
        this.searchResult = null;

        if (!this.query) {
            this.clearSearch();
            return null;
        }

        const self = this;

        let promise = this.peopleService.search(this.query);

        this.pendingRequests.push(promise);

        return promise
            .then(
                (searchResult: SearchResult) => {
                    self.clearErrorMessage();
                    self.clearSearchMessage();

                    // Aborted request
                    if (!searchResult) {
                        return;
                    }

                    // Too many results returned
                    if (searchResult.sizeExceeded) {
                        self.setSearchMessage('Display_SearchResultsExceeded');
                    }

                    // No results returned. Not an else if statement so that the more important message is presented
                    if (!searchResult.people.length) {
                        self.setSearchMessage('Display_SearchResultsNone');
                    }

                    return this.$q.resolve(searchResult);
                },
                (error) => {
                    self.setErrorMessage(error);
                    self.clearSearchMessage();
                })
            .finally(() => {
                self.removePendingRequest(promise);
            });
    }

    protected initialize(): void {
        this.inputDebounce = this.pwmService.ajaxTypingWait;

        // Determine whether org-chart should appear
        this.configService.orgChartEnabled().then((orgChartEnabled: boolean) => {
            this.orgChartEnabled = orgChartEnabled;
        });

        // Read query from state parameters
        const queryParameter = this.$stateParams['query'];

        // If multiple query parameters are defined, use the first one
        if (isArray(queryParameter)) {
            this.query = queryParameter[0].trim();
        }
        else if (isString(queryParameter)) {
            this.query = queryParameter.trim();
        }
    }
}

export default PeopleSearchBaseComponent;<|MERGE_RESOLUTION|>--- conflicted
+++ resolved
@@ -30,12 +30,9 @@
 import PwmService from '../services/pwm.service';
 
 abstract class PeopleSearchBaseComponent {
-<<<<<<< HEAD
     errorMessage: string;
+    inputDebounce: number;
     orgChartEnabled: boolean;
-=======
-    inputDebounce: number;
->>>>>>> e64fdd37
     protected pendingRequests: IPromise<any>[] = [];
     searchMessage: string;
     searchResult: SearchResult;
