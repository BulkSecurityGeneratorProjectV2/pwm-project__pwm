{
  "Title_PeopleSearch": "People Search",
  "Title_Management": "Management",
  "Title_DirectReports": "Direct Reports",
  "Title_Organization": "Organization",

<<<<<<< HEAD
  "LOADING": "Loading..."
=======
  "COLUMN_FIRST_NAME": "First Name",
  "COLUMN_LAST_NAME": "Last Name",
  "COLUMN_TITLE": "Title",
  "COLUMN_EMAIL": "Email",
  "COLUMN_TELEPHONE": "Telephone",

  "Display_PleaseWait": "Loading..."
>>>>>>> 84180dd4
}<|MERGE_RESOLUTION|>--- conflicted
+++ resolved
@@ -4,15 +4,5 @@
   "Title_DirectReports": "Direct Reports",
   "Title_Organization": "Organization",
 
-<<<<<<< HEAD
-  "LOADING": "Loading..."
-=======
-  "COLUMN_FIRST_NAME": "First Name",
-  "COLUMN_LAST_NAME": "Last Name",
-  "COLUMN_TITLE": "Title",
-  "COLUMN_EMAIL": "Email",
-  "COLUMN_TELEPHONE": "Telephone",
-
   "Display_PleaseWait": "Loading..."
->>>>>>> 84180dd4
 }