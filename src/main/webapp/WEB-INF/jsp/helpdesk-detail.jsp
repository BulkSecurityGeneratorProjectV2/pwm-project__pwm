--- conflicted
+++ resolved
@@ -1,633 +1,3 @@
-<<<<<<< HEAD
-<%--
-  ~ Password Management Servlets (PWM)
-  ~ http://code.google.com/p/pwm/
-  ~
-  ~ Copyright (c) 2006-2009 Novell, Inc.
-  ~ Copyright (c) 2009-2015 The PWM Project
-  ~
-  ~ This program is free software; you can redistribute it and/or modify
-  ~ it under the terms of the GNU General Public License as published by
-  ~ the Free Software Foundation; either version 2 of the License, or
-  ~ (at your option) any later version.
-  ~
-  ~ This program is distributed in the hope that it will be useful,
-  ~ but WITHOUT ANY WARRANTY; without even the implied warranty of
-  ~ MERCHANTABILITY or FITNESS FOR A PARTICULAR PURPOSE.  See the
-  ~ GNU General Public License for more details.
-  ~
-  ~ You should have received a copy of the GNU General Public License
-  ~ along with this program; if not, write to the Free Software
-  ~ Foundation, Inc., 59 Temple Place, Suite 330, Boston, MA  02111-1307  USA
-  --%>
-
-<%@ page import="com.novell.ldapchai.ChaiPasswordRule" %>
-<%@ page import="com.novell.ldapchai.cr.Challenge" %>
-<%@ page import="password.pwm.bean.ResponseInfoBean" %>
-<%@ page import="password.pwm.bean.UserInfoBean" %>
-<%@ page import="password.pwm.config.ActionConfiguration" %>
-<%@ page import="password.pwm.config.FormConfiguration" %>
-<%@ page import="password.pwm.config.PwmSetting" %>
-<%@ page import="password.pwm.config.option.HelpdeskUIMode" %>
-<%@ page import="password.pwm.config.option.MessageSendMethod" %>
-<%@ page import="password.pwm.config.option.ViewStatusFields" %>
-<%@ page import="password.pwm.config.profile.HelpdeskProfile" %>
-<%@ page import="password.pwm.config.profile.PwmPasswordRule" %>
-<%@ page import="password.pwm.http.servlet.helpdesk.HelpdeskDetailInfoBean" %>
-<%@ page import="password.pwm.http.tag.PasswordRequirementsTag" %>
-<%@ page import="password.pwm.i18n.Display" %>
-<%@ page import="password.pwm.svc.event.UserAuditRecord" %>
-<%@ page import="password.pwm.util.StringUtil" %>
-<%@ page import="password.pwm.util.TimeDuration" %>
-<%@ page import="java.text.DateFormat" %>
-<%@ page import="java.util.Date" %>
-<%@ page import="java.util.List" %>
-<%@ page import="java.util.Set" %>
-<!DOCTYPE html>
-<%@ page language="java" session="true" isThreadSafe="true" contentType="text/html; charset=UTF-8" %>
-<%@ taglib uri="pwm" prefix="pwm" %>
-<%
-    final PwmRequest pwmRequest = JspUtility.getPwmRequest(pageContext);
-    final PwmSession pwmSession = pwmRequest.getPwmSession();
-    final PwmApplication pwmApplication = pwmRequest.getPwmApplication();
-    final HelpdeskProfile helpdeskProfile = pwmSession.getSessionManager().getHelpdeskProfile(pwmApplication);
-    final DateFormat dateFormatter = PwmConstants.DEFAULT_DATETIME_FORMAT;
-    final HelpdeskUIMode SETTING_PW_UI_MODE = HelpdeskUIMode.valueOf(helpdeskProfile.readSettingAsString(PwmSetting.HELPDESK_SET_PASSWORD_MODE));
-
-    // user info
-    final HelpdeskDetailInfoBean helpdeskDetailInfoBean = (HelpdeskDetailInfoBean)pwmRequest.getAttribute(PwmConstants.REQUEST_ATTR.HelpdeskDetail);
-    final UserInfoBean searchedUserInfo = helpdeskDetailInfoBean.getUserInfoBean();
-    final ResponseInfoBean responseInfoBean = searchedUserInfo.getResponseInfoBean();
-    final String displayName = helpdeskDetailInfoBean.getUserDisplayName();
-    final Set<ViewStatusFields> viewStatusFields = helpdeskProfile.readSettingAsOptionList(PwmSetting.HELPDESK_VIEW_STATUS_VALUES,ViewStatusFields.class);
-    final boolean hasOtp = searchedUserInfo.getOtpUserRecord() != null;
-%>
-<html dir="<pwm:LocaleOrientation/>">
-<%@ include file="/WEB-INF/jsp/fragment/header.jsp" %>
-<body class="nihilo">
-<div id="wrapper">
-    <jsp:include page="/WEB-INF/jsp/fragment/header-body.jsp">
-        <jsp:param name="pwm.PageName" value="Title_Helpdesk"/>
-    </jsp:include>
-    <div id="centerbody" style="min-width: 800px">
-        <% if (displayName != null && !displayName.isEmpty()) { %>
-        <h2 style="text-align: center"><%=displayName%></h2>
-        <% } %>
-        <pwm:script>
-            <script type="text/javascript">
-                PWM_GLOBAL['startupFunctions'].push(function(){
-                    PWM_VAR["helpdesk_obfuscatedDN"] = '<%=JspUtility.getAttribute(pageContext, PwmConstants.REQUEST_ATTR.HelpdeskObfuscatedDN)%>';
-                    PWM_VAR["helpdesk_username"] = '<%=JspUtility.getAttribute(pageContext, PwmConstants.REQUEST_ATTR.HelpdeskUsername)%>';
-                });
-            </script>
-        </pwm:script>
-        <%@ include file="/WEB-INF/jsp/fragment/message.jsp" %>
-        <table style="border:0">
-            <tr>
-                <td style="border:0; width: 600px; max-width:600px; vertical-align: top">
-                    <div id="panel-helpdesk-detail" data-dojo-type="dijit.layout.TabContainer" style="max-width: 600px; height: 100%;" data-dojo-props="doLayout: false, persist: true" >
-                        <div data-dojo-type="dijit.layout.ContentPane" id="Field_Profile" title="<pwm:display key="Field_Profile"/>" class="tabContent">
-                            <div style="max-height: 400px; overflow: auto;">
-                                <table class="nomargin">
-                                    <% for (FormConfiguration formItem : helpdeskDetailInfoBean.getSearchDetails().keySet()) { %>
-                                    <tr>
-                                        <td class="key" id="key_<%=formItem.getName()%>">
-                                            <%= formItem.getLabel(pwmSession.getSessionStateBean().getLocale())%>
-                                        </td>
-                                        <td id="value_<%=formItem.getName()%>">
-                                            <% final String loopValue = helpdeskDetailInfoBean.getSearchDetails().get(formItem); %>
-                                            <%= loopValue == null ? "" : StringUtil.escapeHtml(loopValue) %>
-                                        </td>
-                                    </tr>
-                                    <%  } %>
-                                </table>
-                            </div>
-                        </div>
-                        <div data-dojo-type="dijit.layout.ContentPane" id="Title_Status" title="<pwm:display key="Title_Status"/>" class="tabContent">
-                            <table class="nomargin">
-                                <% if (viewStatusFields.contains(ViewStatusFields.UserDN)) { %>
-                                <tr>
-                                    <td class="key">
-                                        <pwm:display key="Field_UserDN"/>
-                                    </td>
-                                    <td>
-                                        <span style="word-wrap: break-word; word-break: break-all">
-                                        <%= StringUtil.escapeHtml(searchedUserInfo.getUserIdentity().getUserDN()) %>
-                                        </span>
-                                    </td>
-                                </tr>
-                                <% if (pwmApplication.getConfig().getLdapProfiles().size() > 1) { %>
-                                <tr>
-                                    <td class="key">
-                                        <pwm:display key="Field_LdapProfile"/>
-                                    </td>
-                                    <td>
-                                        <%= StringUtil.escapeHtml(pwmApplication.getConfig().getLdapProfiles().get(searchedUserInfo.getUserIdentity().getLdapProfileID()).getDisplayName(pwmSession.getSessionStateBean().getLocale())) %>
-                                    </td>
-                                </tr>
-                                <% } %>
-                                <% } %>
-                                <% if (viewStatusFields.contains(ViewStatusFields.Username)) { %>
-                                <tr>
-                                    <td class="key">
-                                        <pwm:display key="Field_Username"/>
-                                    </td>
-                                    <td>
-                                        <%= StringUtil.escapeHtml(searchedUserInfo.getUsername()) %>
-                                    </td>
-                                </tr>
-                                <% } %>
-                                <% if (viewStatusFields.contains(ViewStatusFields.UserEmail)) { %>
-                                <tr>
-                                    <td class="key">
-                                        <pwm:display key="Field_UserEmail"/>
-                                    </td>
-                                    <td>
-                                        <% if (searchedUserInfo.getUserEmailAddress() == null) { %>
-                                        <pwm:display key="Value_NotApplicable"/>
-                                        <% } else { %>
-                                        <%= StringUtil.escapeHtml(searchedUserInfo.getUserEmailAddress()) %>
-                                        <% } %>
-                                    </td>
-                                </tr>
-                                <% } %>
-                                <% if (viewStatusFields.contains(ViewStatusFields.UserSMS)) { %>
-                                <tr>
-                                    <td class="key">
-                                        <pwm:display key="Field_UserSMS"/>
-                                    </td>
-                                    <td>
-                                        <% if (searchedUserInfo.getUserSmsNumber() == null) { %>
-                                        <pwm:display key="Value_NotApplicable"/>
-                                        <% } else { %>
-                                        <%= StringUtil.escapeHtml(searchedUserInfo.getUserSmsNumber()) %>
-                                        <% } %>
-                                    </td>
-                                </tr>
-                                <% } %>
-                                <% if (viewStatusFields.contains(ViewStatusFields.AccountEnabled)) { %>
-                                <tr>
-                                    <td class="key">
-                                        <pwm:display key="Field_AccountEnabled"/>
-                                    </td>
-                                    <td>
-                                        <%if (helpdeskDetailInfoBean.isAccountEnabled()) { %><pwm:display key="Value_True"/><% } else { %><pwm:display key="Value_False"/><% } %>
-                                    </td>
-                                </tr>
-                                <% } %>
-                                <% if (viewStatusFields.contains(ViewStatusFields.AccountExpired)) { %>
-                                <tr>
-                                    <td class="key">
-                                        <pwm:display key="Field_AccountExpired"/>
-                                    </td>
-                                    <td>
-                                        <%if (helpdeskDetailInfoBean.isAccountExpired()) { %><pwm:display key="Value_True"/><% } else { %><pwm:display key="Value_False"/><% } %>
-                                    </td>
-                                </tr>
-                                <% } %>
-                                <% if (viewStatusFields.contains(ViewStatusFields.AccountExpirationTime)) { %>
-                                <tr>
-                                    <td class="key">
-                                        <pwm:display key="Field_AccountExpirationTime"/>
-                                    </td>
-                                    <% if (searchedUserInfo.getAccountExpirationTime() == null) { %>
-                                    <td>
-                                        <pwm:display key="Value_NotApplicable"/>
-                                    </td>
-                                    <% } else { %>
-                                    <td class="timestamp">
-                                        <%= dateFormatter.format(searchedUserInfo.getAccountExpirationTime()) %>
-                                    </td>
-                                    <% } %>
-                                    </td>
-                                </tr>
-                                <% } %>
-                                <% if (viewStatusFields.contains(ViewStatusFields.LastLoginTime)) { %>
-                                <tr>
-                                    <td class="key">
-                                        <pwm:display key="Field_LastLoginTime"/>
-                                    </td>
-                                    <% if (helpdeskDetailInfoBean.getLastLoginTime() == null) { %>
-                                    <td>
-                                        <pwm:display key="Value_NotApplicable"/>
-                                    </td>
-                                    <% } else { %>
-                                    <td class="timestamp">
-                                        <%= dateFormatter.format(helpdeskDetailInfoBean.getLastLoginTime()) %>
-                                    </td>
-                                    <% } %>
-                                </tr>
-                                <% } %>
-                                <% if (viewStatusFields.contains(ViewStatusFields.LastLoginTimeDelta)) { %>
-                                <% if (helpdeskDetailInfoBean.getLastLoginTime() != null) { %>
-                                <tr>
-                                    <td class="key">
-                                        <pwm:display key="Field_LastLoginTimeDelta"/>
-                                    </td>
-                                    <td>
-                                        <%= TimeDuration.fromCurrent(helpdeskDetailInfoBean.getLastLoginTime()).asLongString(pwmSession.getSessionStateBean().getLocale()) %>
-                                    </td>
-                                </tr>
-                                <% } %>
-                                <% } %>
-                                <% if (viewStatusFields.contains(ViewStatusFields.PasswordExpired)) { %>
-                                <tr>
-                                    <td class="key">
-                                        <pwm:display key="Field_PasswordExpired"/>
-                                    </td>
-                                    <td>
-                                        <%if (searchedUserInfo.getPasswordState().isExpired()) {%><pwm:display key="Value_True"/><% } else { %><pwm:display key="Value_False"/><% } %>
-                                    </td>
-                                </tr>
-                                <% } %>
-                                <% if (viewStatusFields.contains(ViewStatusFields.PasswordPreExpired)) { %>
-                                <tr>
-                                    <td class="key">
-                                        <pwm:display key="Field_PasswordPreExpired"/>
-                                    </td>
-                                    <td>
-                                        <%if (searchedUserInfo.getPasswordState().isPreExpired()) {%><pwm:display key="Value_True"/><% } else { %><pwm:display key="Value_False"/><% } %>
-                                    </td>
-                                </tr>
-                                <% } %>
-                                <% if (viewStatusFields.contains(ViewStatusFields.PasswordWarnPeriod)) { %>
-                                <tr>
-                                    <td class="key">
-                                        <pwm:display key="Field_PasswordWithinWarningPeriod"/>
-                                    </td>
-                                    <td>
-                                        <%if (searchedUserInfo.getPasswordState().isWarnPeriod()) { %><pwm:display key="Value_True"/><% } else { %><pwm:display key="Value_False"/><% } %>
-                                    </td>
-                                </tr>
-                                <% } %>
-                                <% if (viewStatusFields.contains(ViewStatusFields.PasswordSetTime)) { %>
-                                <tr>
-                                    <td class="key">
-                                        <pwm:display key="Field_PasswordSetTime"/>
-                                    </td>
-                                    <% if (searchedUserInfo.getPasswordLastModifiedTime() == null) { %>
-                                    <td>
-                                        <pwm:display key="Value_NotApplicable"/>
-                                    </td>
-                                    <% } else { %>
-                                    <td class="timestamp">
-                                        <%= dateFormatter.format(searchedUserInfo.getPasswordLastModifiedTime()) %>
-                                    </td>
-                                    <% } %>
-                                </tr>
-                                <% } %>
-                                <% if (viewStatusFields.contains(ViewStatusFields.PasswordSetTimeDelta)) { %>
-                                <tr>
-                                    <td class="key">
-                                        <pwm:display key="Field_PasswordSetTimeDelta"/>
-                                    </td>
-                                    <td>
-                                        <%= helpdeskDetailInfoBean.getPasswordSetDelta() %>
-                                    </td>
-                                </tr>
-                                <% } %>
-                                <% if (viewStatusFields.contains(ViewStatusFields.PasswordExpireTime)) { %>
-                                <tr>
-                                    <td class="key">
-                                        <pwm:display key="Field_PasswordExpirationTime"/>
-                                    </td>
-                                    <% if (searchedUserInfo.getPasswordExpirationTime() == null) { %>
-                                    <td>
-                                        <pwm:display key="Value_NotApplicable"/>
-                                    </td>
-                                    <% } else { %>
-                                    <td class="timestamp">
-                                        <%= dateFormatter.format(searchedUserInfo.getPasswordExpirationTime()) %>
-                                    </td>
-                                    <% } %>
-                                </tr>
-                                <% } %>
-                                <% if (viewStatusFields.contains(ViewStatusFields.IntruderDetect)) { %>
-                                <tr>
-                                    <td class="key">
-                                        <pwm:display key="Field_PasswordLocked"/>
-                                    </td>
-                                    <% if (helpdeskDetailInfoBean.isIntruderLocked()) { %>
-                                    <td class="health-WARN">
-                                        <pwm:display key="Value_True"/>
-                                    </td>
-                                    <% } else { %>
-                                    <td>
-                                        <pwm:display key="Value_False"/>
-                                    </td>
-                                    <% } %>
-                                </tr>
-                                <% } %>
-                                <% if (viewStatusFields.contains(ViewStatusFields.ResponsesStored)) { %>
-                                <tr>
-                                    <td class="key">
-                                        <pwm:display key="Field_ResponsesStored"/>
-                                    </td>
-                                    <td>
-                                        <% if (responseInfoBean != null) { %>
-                                        <pwm:display key="Value_True"/>
-                                        <% } else { %>
-                                        <pwm:display key="Value_False"/>
-                                        <% } %>
-                                    </td>
-                                </tr>
-                                <% } %>
-                                <% if (viewStatusFields.contains(ViewStatusFields.ResponsesNeeded)) { %>
-                                <tr>
-                                    <td class="key">
-                                        <pwm:display key="Field_ResponsesNeeded"/>
-                                    </td>
-                                    <td>
-                                        <% if (searchedUserInfo.isRequiresResponseConfig()) { %>
-                                        <pwm:display key="Value_True"/>
-                                        <% } else { %>
-                                        <pwm:display key="Value_False"/>
-                                        <% } %>
-                                    </td>
-                                </tr>
-                                <% } %>
-                                <% if (viewStatusFields.contains(ViewStatusFields.ResponsesTimestamp)) { %>
-                                <tr>
-                                    <td class="key">
-                                        <pwm:display key="Field_ResponsesTimestamp"/>
-                                    </td>
-                                    <% if (responseInfoBean == null || responseInfoBean.getTimestamp() == null) { %>
-                                    <td>
-                                        <pwm:display key="Value_NotApplicable"/>
-                                    </td>
-                                    <% } else { %>
-                                    <td class="timestamp">
-                                        <%= dateFormatter.format(responseInfoBean.getTimestamp()) %>
-                                    </td>
-                                    <% } %>
-                                </tr>
-                                <% } %>
-                                <pwm:if test="otpEnabled">
-                                    <% if (viewStatusFields.contains(ViewStatusFields.OTPStored)) { %>
-                                    <tr>
-                                        <td class="key">
-                                            <pwm:display key="Field_OTP_Stored"/>
-                                        </td>
-                                        <td>
-                                            <%if (searchedUserInfo.getOtpUserRecord() != null) {%><pwm:display key="Value_True"/><% } else { %><pwm:display key="Value_False"/><% } %>
-                                        </td>
-                                    </tr>
-                                    <% } %>
-                                    <% if (viewStatusFields.contains(ViewStatusFields.OTPTimestamp)) { %>
-                                    <tr>
-                                        <td class="key">
-                                            <pwm:display key="Field_OTP_Timestamp"/>
-                                        </td>
-                                        <% if (searchedUserInfo.getOtpUserRecord() == null || searchedUserInfo.getOtpUserRecord().getTimestamp() == null) { %>
-                                        <td>
-                                            <pwm:display key="Value_NotApplicable"/>
-                                        </td>
-                                        <% } else { %>
-                                        <td class="timestamp">
-                                            <%= dateFormatter.format(searchedUserInfo.getOtpUserRecord().getTimestamp()) %>
-                                        </td>
-                                        <% } %>
-                                    </tr>
-                                    <% } %>
-                                </pwm:if>
-                                <% if (viewStatusFields.contains(ViewStatusFields.GUID)) { %>
-                                <tr>
-                                    <td class="key">
-                                        <pwm:display key="Field_UserGUID"/>
-                                    </td>
-                                    <td>
-                                        <%= StringUtil.escapeHtml(searchedUserInfo.getUserGuid()) %>
-                                    </td>
-                                </tr>
-                                <% } %>
-                            </table>
-                        </div>
-                        <% if (helpdeskDetailInfoBean.getUserHistory() != null && !helpdeskDetailInfoBean.getUserHistory().isEmpty()) { %>
-                        <div data-dojo-type="dijit.layout.ContentPane" id="Title_UserEventHistory" title="<pwm:display key="Title_UserEventHistory"/>" class="tabContent">
-                            <div style="max-height: 400px; overflow: auto;">
-                                <table class="nomargin">
-                                    <% for (final UserAuditRecord record : helpdeskDetailInfoBean.getUserHistory()) { %>
-                                    <tr>
-                                        <td class="key timestamp" style="width:50%">
-                                            <%= dateFormatter.format(record.getTimestamp()) %>
-                                        </td>
-                                        <td>
-                                            <%= record.getEventCode().getLocalizedString(pwmRequest.getConfig(), pwmRequest.getLocale()) %>
-                                            <%= record.getMessage() != null && record.getMessage().length() > 1 ? " (" + record.getMessage() + ") " : "" %>
-                                        </td>
-                                    </tr>
-                                    <% } %>
-                                </table>
-                            </div>
-                        </div>
-                        <% } %>
-                        <div data-dojo-type="dijit.layout.ContentPane" id="Title=PasswordPolicy" title="<pwm:display key="Title_PasswordPolicy"/>" class="tabContent">
-                            <div style="max-height: 400px; overflow: auto;">
-                                <table class="nomargin">
-                                    <tr>
-                                        <td class="key">
-                                            <pwm:display key="Field_Policy"/>
-                                        </td>
-                                        <td>
-                                            <% if ((searchedUserInfo.getPasswordPolicy() != null)
-                                                    && (searchedUserInfo.getPasswordPolicy().getChaiPasswordPolicy() != null)
-                                                    && (searchedUserInfo.getPasswordPolicy().getChaiPasswordPolicy().getPolicyEntry() != null)
-                                                    && (searchedUserInfo.getPasswordPolicy().getChaiPasswordPolicy().getPolicyEntry().getEntryDN() != null)) { %>
-                                            <%= searchedUserInfo.getPasswordPolicy().getChaiPasswordPolicy().getPolicyEntry().getEntryDN() %>
-                                            <% } else { %>
-                                            <pwm:display key="Value_NotApplicable"/>
-                                            <% } %>
-                                        </td>
-                                    </tr>
-                                    <tr>
-                                        <td class="key">
-                                            <pwm:display key="Field_Profile"/>
-                                        </td>
-                                        <td>
-                                            <%= searchedUserInfo.getPasswordPolicy().getIdentifier() == null
-                                                    ? JspUtility.getMessage(pageContext, Display.Value_NotApplicable)
-                                                    : searchedUserInfo.getPasswordPolicy().getIdentifier()
-                                            %>
-                                        </td>
-                                    </tr>
-                                    <tr>
-                                        <td class="key">
-                                            <pwm:display key="Field_Display"/>
-                                        </td>
-                                        <td>
-                                            <ul>
-                                                <%
-                                                    final List<String> requirementLines = PasswordRequirementsTag.getPasswordRequirementsStrings(searchedUserInfo.getPasswordPolicy(), ContextManager.getPwmApplication(session).getConfig(), pwmSession.getSessionStateBean().getLocale()); %>
-                                                <% for (final String requirementLine : requirementLines) { %>
-                                                <li><%=requirementLine%>
-                                                </li>
-                                                <% } %>
-                                            </ul>
-                                        </td>
-                                    </tr>
-                                </table>
-                                <table class="nomargin">
-                                    <% for (final PwmPasswordRule rule : PwmPasswordRule.values()) { %>
-                                    <tr>
-                                        <td class="key">
-                                            <%= rule.getLabel(pwmSession.getSessionStateBean().getLocale(),pwmApplication.getConfig()) %>
-                                        </td>
-                                        <td>
-                                            <% if (searchedUserInfo.getPasswordPolicy().getValue(rule) != null) { %>
-                                            <% if (ChaiPasswordRule.RuleType.BOOLEAN == rule.getRuleType()) { %>
-                                            <% if (Boolean.parseBoolean(searchedUserInfo.getPasswordPolicy().getValue(rule))) { %>
-                                            <pwm:display key="Value_True"/>
-                                            <% } else { %>
-                                            <pwm:display key="Value_False"/>
-                                            <% } %>
-                                            <% } else { %>
-                                            <%= StringUtil.escapeHtml(searchedUserInfo.getPasswordPolicy().getValue(rule)) %>
-                                            <% } %>
-                                            <% } %>
-                                        </td>
-                                    </tr>
-                                    <% } %>
-                                </table>
-                            </div>
-                        </div>
-                        <% if (responseInfoBean != null && responseInfoBean.getHelpdeskCrMap() != null && !responseInfoBean.getHelpdeskCrMap().isEmpty()) { %>
-                        <div data-dojo-type="dijit.layout.ContentPane" id="Title_SecurityResponses" title="<pwm:display key="Title_SecurityResponses"/>" class="tabContent">
-                            <table class="nomargin">
-                                <% for (final Challenge challenge : responseInfoBean.getHelpdeskCrMap().keySet()) { %>
-                                <tr>
-                                    <td class="key">
-                                        <%=challenge.getChallengeText()%>
-                                    </td>
-                                    <td>
-                                        <%=responseInfoBean.getHelpdeskCrMap().get(challenge)%>
-                                    </td>
-                                </tr>
-                                <% } %>
-                            </table>
-                        </div>
-                        <% } %>
-                    </div>
-                    <br/>
-                    <div class="footnote"><span class="timestamp"><%=PwmConstants.DEFAULT_DATETIME_FORMAT.format(new Date())%></span></div>
-                </td>
-                <td style="border:0; width: 200px; max-width:200px; text-align: left; vertical-align: top">
-                    <div style="border:0; margin-top: 25px; margin-left: 5px">
-                        <button name="button_continue" class="helpdesk-detail-btn btn" id="button_continue" autofocus>
-                            <pwm:if test="showIcons"><span class="btn-icon pwm-icon pwm-icon-backward"></span></pwm:if>
-                            <pwm:display key="Button_GoBack"/>
-                        </button>
-                        <button name="button_refresh" class="helpdesk-detail-btn btn" id="button_refresh">
-                            <pwm:if test="showIcons"><span class="btn-icon pwm-icon pwm-icon-refresh"></span></pwm:if>
-                            <pwm:display key="Display_CaptchaRefresh"/>
-                        </button>
-                        <br/><br/>
-                        <% if (SETTING_PW_UI_MODE != HelpdeskUIMode.none) { %>
-                        <button class="helpdesk-detail-btn btn" id="helpdesk_ChangePasswordButton">
-                            <pwm:if test="showIcons"><span class="btn-icon pwm-icon pwm-icon-key"></span></pwm:if>
-                            <pwm:display key="Button_ChangePassword"/>
-                        </button>
-                        <% } %>
-                        <% if (helpdeskProfile.readSettingAsBoolean(PwmSetting.HELPDESK_ENABLE_UNLOCK)) { %>
-                        <% if (helpdeskDetailInfoBean.isIntruderLocked()) { %>
-                        <button id="helpdesk_unlockBtn" class="helpdesk-detail-btn btn">
-                            <pwm:if test="showIcons"><span class="btn-icon pwm-icon pwm-icon-unlock"></span></pwm:if>
-                            <pwm:display key="Button_Unlock"/>
-                        </button>
-                        <% } else { %>
-                        <button id="helpdesk_unlockBtn" class="helpdesk-detail-btn btn" disabled="disabled">
-                            <pwm:if test="showIcons"><span class="btn-icon pwm-icon pwm-icon-unlock"></span></pwm:if>
-                            <pwm:display key="Button_Unlock"/>
-                        </button>
-                        <% } %>
-                        <% } %>
-                        <% if (helpdeskProfile.readSettingAsBoolean(PwmSetting.HELPDESK_CLEAR_RESPONSES_BUTTON)) { %>
-                        <% if (responseInfoBean != null) { %>
-                        <button id="helpdesk_clearResponsesBtn" class="helpdesk-detail-btn btn">
-                            <pwm:if test="showIcons"><span class="btn-icon pwm-icon pwm-icon-eraser"></span></pwm:if>
-                            <pwm:display key="Button_ClearResponses"/>
-                        </button>
-                        <% } else { %>
-                        <button id="helpdesk_clearResponsesBtn" class="helpdesk-detail-btn btn" disabled="disabled">
-                            <pwm:if test="showIcons"><span class="btn-icon pwm-icon pwm-icon-eraser"></span></pwm:if>
-                            <pwm:display key="Button_ClearResponses"/>
-                        </button>
-                        <pwm:script>
-                            <script type="text/javascript">
-                                PWM_GLOBAL['startupFunctions'].push(function(){
-                                    PWM_MAIN.showTooltip({
-                                        id: "helpdesk_clearResponsesBtn",
-                                        text: 'User does not have responses'
-                                    });
-                                });
-                            </script>
-                        </pwm:script>
-                        <% } %>
-                        <% } %>
-                        <% if (helpdeskProfile.readSettingAsBoolean(PwmSetting.HELPDESK_CLEAR_OTP_BUTTON) && pwmRequest.getConfig().readSettingAsBoolean(PwmSetting.OTP_ENABLED)) { %>
-                        <% if (hasOtp) { %>
-                        <button id="helpdesk_clearOtpSecretBtn" class="helpdesk-detail-btn btn">
-                            <pwm:if test="showIcons"><span class="btn-icon pwm-icon pwm-icon-eraser"></span></pwm:if>
-                            <pwm:display key="Button_HelpdeskClearOtpSecret"/>
-                        </button>
-                        <% } else { %>
-                        <button id="helpdesk_clearOtpSecretBtn" class="helpdesk-detail-btn btn" disabled="disabled">
-                            <pwm:if test="showIcons"><span class="btn-icon pwm-icon pwm-icon-eraser"></span></pwm:if>
-                            <pwm:display key="Button_HelpdeskClearOtpSecret"/>
-                        </button>
-                        <% } %>
-                        <% } %>
-                        <% if (helpdeskProfile.readSettingAsBoolean(PwmSetting.HELPDESK_ENABLE_OTP_VERIFY)) { %>
-                        <button id="helpdesk_verifyOtpButton" <%=hasOtp?"":" disabled=\"true\""%>class="helpdesk-detail-btn btn">
-                            <pwm:if test="showIcons"><span class="btn-icon pwm-icon pwm-icon-mobile-phone"></span></pwm:if>
-                            Verify OTP
-                        </button>
-                        <% } %>
-                        <% if (helpdeskProfile.readSettingAsEnum(PwmSetting.HELPDESK_TOKEN_SEND_METHOD, MessageSendMethod.class) != MessageSendMethod.NONE) { %>
-                        <button id="sendTokenButton" class="helpdesk-detail-btn btn">
-                            <pwm:if test="showIcons"><span class="btn-icon pwm-icon pwm-icon-mobile-phone"></span></pwm:if>
-                            Send Verification
-                        </button>
-                        <% } %>
-                        <% if (helpdeskProfile.readSettingAsBoolean(PwmSetting.HELPDESK_DELETE_USER_BUTTON)) { %>
-                        <button class="helpdesk-detail-btn btn" id="helpdesk_deleteUserButton">
-                            <pwm:if test="showIcons"><span class="btn-icon pwm-icon pwm-icon-user-times"></span></pwm:if>
-                            <pwm:display key="Button_Delete"/>
-                        </button>
-                        <% } %>
-                        <% final List<ActionConfiguration> actions = helpdeskProfile.readSettingAsAction(PwmSetting.HELPDESK_ACTIONS); %>
-                        <% for (final ActionConfiguration loopAction : actions) { %>
-                        <button class="helpdesk-detail-btn btn" name="action-<%=loopAction.getName()%>" id="action-<%=loopAction.getName()%>">
-                            <pwm:if test="showIcons"><span class="btn-icon pwm-icon pwm-icon-location-arrow"></span></pwm:if>
-                            <%=StringUtil.escapeHtml(loopAction.getName())%>
-                        </button>
-                        <pwm:script>
-                            <script type="text/javascript">
-                                PWM_GLOBAL['startupFunctions'].push(function(){
-                                    PWM_MAIN.addEventHandler('action-<%=loopAction.getName()%>','click',function(){
-                                        PWM_HELPDESK.executeAction('<%=StringUtil.escapeJS(loopAction.getName())%>');
-                                    });
-                                    PWM_MAIN.showTooltip({
-                                        id: "action-<%=loopAction.getName()%>",
-                                        position: 'above',
-                                        text: '<%=StringUtil.escapeJS(loopAction.getDescription())%>'
-                                    });
-                                });
-                            </script>
-                        </pwm:script>
-                        <% } %>
-                    </div>
-                </td>
-            </tr>
-        </table>
-    </div>
-    <div class="push"></div>
-</div>
-<jsp:include page="/WEB-INF/jsp/fragment/footer.jsp"/>
-<pwm:script-ref url="/public/resources/js/helpdesk.js"/>
-<pwm:script-ref url="/public/resources/js/changepassword.js"/>
-</body>
-</html>
-=======
 <%--
   ~ Password Management Servlets (PWM)
   ~ http://code.google.com/p/pwm/
@@ -715,7 +85,7 @@
             <tr>
                 <td style="border:0; width: 600px; max-width:600px; vertical-align: top">
                     <div id="panel-helpdesk-detail" data-dojo-type="dijit.layout.TabContainer" style="max-width: 600px; height: 100%;" data-dojo-props="doLayout: false, persist: true" >
-                        <div data-dojo-type="dijit.layout.ContentPane" title="<pwm:display key="Field_Profile"/>" class="tabContent">
+                        <div id="Field_Profile" data-dojo-type="dijit.layout.ContentPane" title="<pwm:display key="Field_Profile"/>" class="tabContent">
                             <div style="max-height: 400px; overflow: auto;">
                                 <table class="nomargin">
                                     <% for (FormConfiguration formItem : helpdeskDetailInfoBean.getSearchDetails().keySet()) { %>
@@ -732,7 +102,7 @@
                                 </table>
                             </div>
                         </div>
-                        <div data-dojo-type="dijit.layout.ContentPane" title="<pwm:display key="Title_Status"/>" class="tabContent">
+                        <div id="Title_Status" data-dojo-type="dijit.layout.ContentPane" title="<pwm:display key="Title_Status"/>" class="tabContent">
                             <table class="nomargin">
                                 <% if (viewStatusFields.contains(ViewStatusFields.UserDN)) { %>
                                 <tr>
@@ -1032,7 +402,7 @@
                             </table>
                         </div>
                         <% if (helpdeskDetailInfoBean.getUserHistory() != null && !helpdeskDetailInfoBean.getUserHistory().isEmpty()) { %>
-                        <div data-dojo-type="dijit.layout.ContentPane" title="<pwm:display key="Title_UserEventHistory"/>" class="tabContent">
+                        <div id="Title_UserEventHistory" data-dojo-type="dijit.layout.ContentPane" title="<pwm:display key="Title_UserEventHistory"/>" class="tabContent">
                             <div style="max-height: 400px; overflow: auto;">
                                 <table class="nomargin">
                                     <% for (final UserAuditRecord record : helpdeskDetailInfoBean.getUserHistory()) { %>
@@ -1050,7 +420,7 @@
                             </div>
                         </div>
                         <% } %>
-                        <div data-dojo-type="dijit.layout.ContentPane" title="<pwm:display key="Title_PasswordPolicy"/>" class="tabContent">
+                        <div id="Title_PasswordPolicy" data-dojo-type="dijit.layout.ContentPane" title="<pwm:display key="Title_PasswordPolicy"/>" class="tabContent">
                             <div style="max-height: 400px; overflow: auto;">
                                 <table class="nomargin">
                                     <tr>
@@ -1120,7 +490,7 @@
                             </div>
                         </div>
                         <% if (responseInfoBean != null && responseInfoBean.getHelpdeskCrMap() != null && !responseInfoBean.getHelpdeskCrMap().isEmpty()) { %>
-                        <div data-dojo-type="dijit.layout.ContentPane" title="<pwm:display key="Title_SecurityResponses"/>" class="tabContent">
+                        <div id="Title_SecurityResponses" data-dojo-type="dijit.layout.ContentPane" title="<pwm:display key="Title_SecurityResponses"/>" class="tabContent">
                             <table class="nomargin">
                                 <% for (final Challenge challenge : responseInfoBean.getHelpdeskCrMap().keySet()) { %>
                                 <tr>
@@ -1255,5 +625,4 @@
 <pwm:script-ref url="/public/resources/js/helpdesk.js"/>
 <pwm:script-ref url="/public/resources/js/changepassword.js"/>
 </body>
-</html>
->>>>>>> be145800
+</html>