<<<<<<< HEAD
/*
 * Password Management Servlets (PWM)
 * http://code.google.com/p/pwm/
 *
 * Copyright (c) 2006-2009 Novell, Inc.
 * Copyright (c) 2009-2015 The PWM Project
 *
 * This program is free software; you can redistribute it and/or modify
 * it under the terms of the GNU General Public License as published by
 * the Free Software Foundation; either version 2 of the License, or
 * (at your option) any later version.
 *
 * This program is distributed in the hope that it will be useful,
 * but WITHOUT ANY WARRANTY; without even the implied warranty of
 * MERCHANTABILITY or FITNESS FOR A PARTICULAR PURPOSE.  See the
 * GNU General Public License for more details.
 *
 * You should have received a copy of the GNU General Public License
 * along with this program; if not, write to the Free Software
 * Foundation, Inc., 59 Temple Place, Suite 330, Boston, MA  02111-1307  USA
 */

"use strict";

var PWM_CONFIG = PWM_CONFIG || {};
var PWM_GLOBAL = PWM_GLOBAL || {};

PWM_CONFIG.lockConfiguration=function() {
    PWM_MAIN.showConfirmDialog({text:PWM_CONFIG.showString('Confirm_LockConfig'),okAction:function(){
        PWM_MAIN.showWaitDialog({loadFunction:function() {
            var url = 'ConfigManager?processAction=lockConfiguration';
            var loadFunction = function(data) {
                if (data['error'] == true) {
                    PWM_MAIN.closeWaitDialog();
                    PWM_MAIN.showDialog({
                        title: PWM_MAIN.showString('Title_Error'),
                        text: data['errorDetail']
                    });
                } else {
                    PWM_CONFIG.waitForRestart();
                }
            };
            PWM_MAIN.ajaxRequest(url,loadFunction);
        }});
    }});
};

PWM_CONFIG.waitForRestart=function(options) {
    PWM_VAR['cancelHeartbeatCheck'] = true;

    options = options === undefined ? {} : options;
    console.log("beginning request to determine application status: ");
    var loadFunction = function(data) {
        try {
            var serverStartTime = data['data']['PWM_GLOBAL']['startupTime'];
            if (serverStartTime != PWM_GLOBAL['startupTime']) {
                console.log("application appears to be restarted, redirecting to context url: ");
                var redirectUrl = 'location' in options ? options['location'] : '/';
                PWM_MAIN.goto(redirectUrl);
                return;
            }
        } catch (e) {
            console.log("can't read current server startupTime, will retry detection (current error: " + e + ")");
        }
        setTimeout(function() {
            PWM_CONFIG.waitForRestart(options)
        }, Math.random() * 3000);
    };
    var errorFunction = function(error) {
        setTimeout(function() {
            PWM_CONFIG.waitForRestart(options)
        }, 3000);
        console.log('Waiting for server restart, unable to contact server: ' + error);
    };
    var url = PWM_GLOBAL['url-restservice'] + "/app-data/client?checkForRestart=true";
    PWM_MAIN.ajaxRequest(url,loadFunction,{errorFunction:errorFunction,method:'GET'});
};

PWM_CONFIG.startNewConfigurationEditor=function(template) {
    PWM_MAIN.showWaitDialog({title:'Loading...',loadFunction:function(){
        require(["dojo"],function(dojo){
            dojo.xhrGet({
                url:"ConfigManager?processAction=setOption&pwmFormID=" + PWM_GLOBAL['pwmFormID'] + "&getTemplate=" + template,
                preventCache: true,
                error: function(errorObj) {
                    PWM_MAIN.showError("error starting configuration editor: " + errorObj);
                },
                load: function() {
                    window.location = "ConfigManager?processAction=editMode&pwmFormID=" + PWM_GLOBAL['pwmFormID'] + '&mode=SETTINGS';
                }
            });
        });
    }});
};

PWM_CONFIG.startConfigurationEditor=function() {
    require(["dojo"],function(dojo){
        if(dojo.isIE <= 8){ // only IE8 and below
            alert('Internet Explorer 8 and below is not able to edit the configuration.  Please use a newer version of Internet Explorer or a different browser.');
            document.forms['cancelEditing'].submit();
        } else {
            PWM_MAIN.goto('/private/config/editor');
        }
    });
};


PWM_CONFIG.uploadConfigDialog=function() {
    var uploadOptions = {};
    uploadOptions['url'] = window.location.pathname + '?processAction=uploadConfig';
    uploadOptions['title'] = 'Upload Configuration';
    uploadOptions['nextFunction'] = function() {
        PWM_MAIN.showWaitDialog({title:'Save complete, restarting application...',loadFunction:function(){
            PWM_CONFIG.waitForRestart({location:'/'});
        }});
    };
    UILibrary.uploadFileDialog(uploadOptions);
};

PWM_CONFIG.uploadLocalDB=function() {
    PWM_MAIN.showConfirmDialog({
        text:PWM_CONFIG.showString('Confirm_UploadLocalDB'),
        okAction:function(){
            var uploadOptions = {};
            uploadOptions['url'] = 'localdb?processAction=importLocalDB';
            uploadOptions['title'] = 'Upload and Import LocalDB Archive';
            uploadOptions['nextFunction'] = function() {
                PWM_MAIN.showWaitDialog({title:'Save complete, restarting application...',loadFunction:function(){
                    PWM_CONFIG.waitForRestart({location:'/'});
                }});
            };
            PWM_MAIN.IdleTimeoutHandler.cancelCountDownTimer();
            UILibrary.uploadFileDialog(uploadOptions);
        }
    });
};

PWM_CONFIG.closeHeaderWarningPanel = function() {
    console.log('action closeHeader');
    PWM_MAIN.setStyle('header-warning','display','none');
    PWM_MAIN.setStyle('button-openHeader','display','inherit');
    PWM_MAIN.Preferences.writeSessionStorage('headerVisibility','hide');
};

PWM_CONFIG.openHeaderWarningPanel = function() {
    console.log('action openHeader');
    PWM_MAIN.setStyle('header-warning','display','inherit');
    PWM_MAIN.setStyle('button-openHeader','display','none');
    PWM_MAIN.Preferences.writeSessionStorage('headerVisibility','show');
};



PWM_CONFIG.showString=function (key, options) {
    options = options === undefined ? {} : options;
    options['bundle'] = 'Config';
    return PWM_MAIN.showString(key,options);

};

PWM_CONFIG.openLogViewer=function(level) {
    var windowUrl = PWM_GLOBAL['url-context'] + '/private/admin/Administration?processAction=viewLogWindow' + ((level) ? '&level=' + level : '');
    var windowName = 'logViewer';
    PWM_MAIN.newWindowOpen(windowUrl,windowName);
};

PWM_CONFIG.showHeaderHealth = function() {
    var refreshUrl = PWM_GLOBAL['url-restservice'] + "/health";
    var parentDiv = PWM_MAIN.getObject('panel-header-healthData');
    if (!parentDiv) {
        return;
    }
    var headerDiv = PWM_MAIN.getObject('header-warning');
    if (parentDiv && headerDiv) {
        var loadFunction = function(data) {
            if (data['data'] && data['data']['records']) {
                var healthRecords = data['data']['records'];
                var hasWarnTopics = false;
                for (var i = 0; i < healthRecords.length; i++) {
                    var healthData = healthRecords[i];
                    if (healthData['status'] == 'WARN') {
                        hasWarnTopics = true;
                    }
                }
                if (hasWarnTopics) {
//                  PWM_MAIN.addCssClass('button-openHeader','blink');
                    PWM_MAIN.setStyle('button-openHeader','color','red');

                    parentDiv.innerHTML = '<div id="panel-healthHeaderErrors" class="header-error"><span class="fa fa-warning"></span> ' + PWM_ADMIN.showString('Header_HealthWarningsPresent') + '</div>';
                } else {
//                  PWM_MAIN.removeCssClass('button-openHeader','blink');
                    PWM_MAIN.setStyle('button-openHeader','color');
                }
                setTimeout(function () {
                    PWM_CONFIG.showHeaderHealth()
                }, 60 * 1000);
            }
        };
        var errorFunction = function(error) {
            console.log('unable to read header health status: ' + error);
        };
        PWM_MAIN.ajaxRequest(refreshUrl, loadFunction,{errorFunction:errorFunction,method:'GET'});
    }
};

PWM_CONFIG.downloadLocalDB = function () {
    PWM_MAIN.showConfirmDialog({
        text:PWM_CONFIG.showString("Warning_DownloadLocal"),
        okAction:function(){
            PWM_MAIN.showWaitDialog({
                loadFunction:function(){
                    PWM_MAIN.goto('localdb?processAction=exportLocalDB',{addFormID:true,hideDialog:true});
                    setTimeout(function(){PWM_MAIN.closeWaitDialog()},5000);
                }
            });

        }
    });
};

PWM_CONFIG.downloadConfig = function () {
    PWM_MAIN.showConfirmDialog({
        text:PWM_CONFIG.showString("Warning_DownloadConfiguration"),
        okAction:function(){
            PWM_MAIN.showWaitDialog({
                loadFunction:function(){
                    PWM_MAIN.goto('ConfigManager?processAction=downloadConfig',{addFormID:true,hideDialog:true});
                    setTimeout(function(){PWM_MAIN.closeWaitDialog()},5000);
                }
            });

        }
    });
};

PWM_CONFIG.downloadSupportBundle = function() {
    var dialogText = '';
    if (PWM_VAR['config_localDBLogLevel'] != 'TRACE') {
        dialogText += PWM_CONFIG.showString("Warning_MakeSupportZipNoTrace");
        dialogText += '<br/><br/>';
    }
    dialogText += PWM_CONFIG.showString("Warning_DownloadSupportZip");

    PWM_MAIN.showConfirmDialog({
        text:dialogText,
        okAction:function(){
            PWM_MAIN.showWaitDialog({
                loadFunction: function () {
                    PWM_MAIN.goto('ConfigManager?processAction=generateSupportZip', {
                        addFormID: true,
                        hideDialog: true
                    });
                    setTimeout(function () {
                        PWM_MAIN.closeWaitDialog()
                    }, 5000);
                }
            });
        }
    });
};



PWM_CONFIG.heartbeatCheck = function() {
    var heartbeatFrequency = 10 * 1000;
    if (PWM_VAR['cancelHeartbeatCheck']) {
        console.log('heartbeat check cancelled');
        return;
    }
    if (typeof document['hidden'] !== "undefined" && document['hidden']) {
        console.log('skipping heartbeat check because page is not currently visible');
        setTimeout(PWM_CONFIG.heartbeatCheck,heartbeatFrequency);
        return;
    }

    require(["dojo","dijit/Dialog"],function() {
        /* make sure dialog js is loaded, server may not be available to load lazy */
    });

    console.log('beginning config-editor heartbeat check');
    var handleErrorFunction = function(message) {
        console.log('config-editor heartbeat failed');
        PWM_MAIN.showErrorDialog('There has been a problem communicating with the application server, please refresh your browser to continue.<br/><br/>' + message,{
            showOk:false
        });
    };
    var loadFunction = function(data) {
        try {
            var serverStartTime = data['data']['PWM_GLOBAL']['startupTime'];
            if (serverStartTime != PWM_GLOBAL['startupTime']) {
                var message = "Application appears to have be restarted.";
                handleErrorFunction(message);
            } else {
                setTimeout(PWM_CONFIG.heartbeatCheck,heartbeatFrequency);
            }
        } catch (e) {
            handleErrorFunction('Error reading server status.');
        }
    };
    var errorFunction = function(e) {
        handleErrorFunction('I/O error communicating with server.');
    };
    var url = PWM_GLOBAL['url-restservice'] + "/app-data/client?heartbeat=true";
    PWM_MAIN.ajaxRequest(url,loadFunction,{errorFunction:errorFunction,method:'GET'});
};

PWM_CONFIG.initConfigHeader = function() {
    // header initialization
    if (PWM_MAIN.getObject('header_configEditorButton')) {
        PWM_MAIN.addEventHandler('header_configEditorButton', 'click', function () {
            PWM_CONFIG.startConfigurationEditor();
        });
    }
    PWM_MAIN.addEventHandler('header_openLogViewerButton', 'click', function () {
        PWM_CONFIG.openLogViewer(null)
    });
    PWM_MAIN.addEventHandler('panel-header-healthData','click',function(){
        PWM_MAIN.goto('/private/config/ConfigManager');
    });
    PWM_MAIN.addEventHandler('button-closeHeader','click',function(){
        PWM_CONFIG.closeHeaderWarningPanel();
    });
    PWM_MAIN.addEventHandler('button-openHeader','click',function(){
        PWM_CONFIG.openHeaderWarningPanel();
    });

    PWM_CONFIG.showHeaderHealth();

    if (PWM_MAIN.Preferences.readSessionStorage('headerVisibility') != 'hide') {
        PWM_CONFIG.openHeaderWarningPanel();
    }

    console.log('initConfigHeader completed');
};

PWM_CONFIG.initConfigManagerWordlistPage = function() {
    var uploadWordlist = function (type, label) {
        var uploadOptions = {};
        uploadOptions['url'] = 'wordlists?processAction=uploadWordlist&wordlist=' + type;
        uploadOptions['title'] = 'Upload ' + label;
        uploadOptions['nextFunction'] = function () {
            PWM_MAIN.showDialog({
                title: 'Finished', text: 'Upload Completed', okAction: function () {
                    PWM_MAIN.goto('wordlists');
                }
            });
        };
        PWM_MAIN.IdleTimeoutHandler.cancelCountDownTimer();
        UILibrary.uploadFileDialog(uploadOptions);
    };
    var clearWordlist = function (type, label) {
        PWM_MAIN.showConfirmDialog({
            okAction: function () {
                PWM_MAIN.showWaitDialog({
                    loadFunction: function () {
                        var url = 'wordlists?processAction=clearWordlist&wordlist=' + type;
                        var loadFunction = function (data) {
                            PWM_MAIN.showDialog({
                                text: data['successMessage'], okAction: function () {
                                    PWM_MAIN.goto('wordlists');
                                }
                            });
                        };
                        PWM_MAIN.ajaxRequest(url, loadFunction);
                    }
                });
            }
        });
    };
    PWM_MAIN.addEventHandler('MenuItem_UploadWordlist', 'click', function () {
        uploadWordlist('WORDLIST', 'Wordlist');
    });
    PWM_MAIN.addEventHandler('MenuItem_UploadSeedlist', 'click', function () {
        uploadWordlist('SEEDLIST', 'Seedlist');
    });
    PWM_MAIN.addEventHandler('MenuItem_ClearWordlist', 'click', function () {
        clearWordlist('WORDLIST', 'Wordlist');
    });
    PWM_MAIN.addEventHandler('MenuItem_ClearSeedlist', 'click', function () {
        clearWordlist('SEEDLIST', 'Seedlist');
    });

    setInterval(refreshWordlistInfoTables, 5000);
    refreshWordlistInfoTables();

    function refreshWordlistInfoTables() {
        var makeTableData = function (tableData, title) {
            var outputHtml = '';
            outputHtml += '<tr><td colspan="2" class="title">' + title + '</td></tr>';
            for (var iter in tableData) {
                (function (label) {
                    var value = tableData[label];
                    outputHtml += '<tr><td class="key">' + label + '</td><td class="';
                    PWM_MAIN.TimestampHandler.testIfStringIsTimestamp(value,function(){outputHtml += 'timestamp'});
                    outputHtml += '">' + value + '</td></tr>';
                })(iter);
            }
            return outputHtml;
        };
        var updateWordlistActionButtons = function (data) {
            var disabled;
            disabled = !data['WORDLIST']['completed'];
            PWM_MAIN.setStyle('MenuItem_UploadWordlist','visibility', disabled ? 'hidden' : 'visible');

            disabled = !(data['WORDLIST']['completed'] && !(data['WORDLIST']['builtIn']));
            PWM_MAIN.setStyle('MenuItem_ClearWordlist','visibility', disabled ? 'hidden' : 'visible');

            disabled = !data['SEEDLIST']['completed'];
            PWM_MAIN.setStyle('MenuItem_UploadSeedlist','visibility', disabled ? 'hidden' : 'visible');

            disabled = !(data['SEEDLIST']['completed'] && !(data['SEEDLIST']['builtIn']));
            PWM_MAIN.setStyle('MenuItem_ClearSeedlist','visibility', disabled ? 'hidden' : 'visible');
        };
        var dataHandler = function (data) {
            PWM_MAIN.getObject('table-wordlistInfo').innerHTML = makeTableData(data['data']['WORDLIST']['presentableData'], 'Wordlist');
            PWM_MAIN.getObject('table-seedlistInfo').innerHTML = makeTableData(data['data']['SEEDLIST']['presentableData'], 'Seedlist');
            PWM_MAIN.TimestampHandler.initAllElements();
            updateWordlistActionButtons(data['data']);
        };
        PWM_MAIN.ajaxRequest('wordlists?processAction=readWordlistData', dataHandler);
    }
};


PWM_CONFIG.convertListOfIdentitiesToHtml = function(data) {
    var html = '<div style="max-height: 500px; overflow-y: auto">';
    var users = data['users'];
    if (users && !PWM_MAIN.JSLibrary.isEmpty(users)) {
        html += '<table style="">';
        html += '<thead><tr><td class="title" style="width: 75px">' + PWM_MAIN.showString('Field_LdapProfile') + '</td>';
        html += '<td class="title" style="max-width: 375px">'+ PWM_MAIN.showString('Field_UserDN') + '</td></tr></thead>';
        html += '<tbody>';
        for (var iter in users) {
            var userIdentity = users[iter];
            html += '<tr ><td style="width: 75px">' + userIdentity['ldapProfile'] + '</td><td title="' + userIdentity['userDN'] + '">';
            html += '<div style="max-width: 375px; white-space: nowrap; overflow:hidden; text-overflow: ellipsis;">' + userIdentity['userDN'] + '</div></td></tr>';
        }
        html += '</tbody></table>';
    } else {
        html += PWM_MAIN.showString('Display_SearchResultsNone');
    }
    html += '</div>';

    html += '<br/><div class="noticebar" style="margin-right: 5px; margin-left: 5px">' + data['searchOperationSummary'];
    if (data['sizeExceeded']) {
        html += ' ' + PWM_CONFIG.showString('Display_EditorLDAPSizeExceeded');
    }
    html += '</div>';
    return html;
};

PWM_CONFIG.configClosedWarning = function() {
    PWM_MAIN.showDialog({
        title:PWM_MAIN.showString('Title_Error'),
        text:"This operation is not available when the configuration is restricted."
    });
};
=======
/*
 * Password Management Servlets (PWM)
 * http://code.google.com/p/pwm/
 *
 * Copyright (c) 2006-2009 Novell, Inc.
 * Copyright (c) 2009-2015 The PWM Project
 *
 * This program is free software; you can redistribute it and/or modify
 * it under the terms of the GNU General Public License as published by
 * the Free Software Foundation; either version 2 of the License, or
 * (at your option) any later version.
 *
 * This program is distributed in the hope that it will be useful,
 * but WITHOUT ANY WARRANTY; without even the implied warranty of
 * MERCHANTABILITY or FITNESS FOR A PARTICULAR PURPOSE.  See the
 * GNU General Public License for more details.
 *
 * You should have received a copy of the GNU General Public License
 * along with this program; if not, write to the Free Software
 * Foundation, Inc., 59 Temple Place, Suite 330, Boston, MA  02111-1307  USA
 */

"use strict";

var PWM_CONFIG = PWM_CONFIG || {};
var PWM_GLOBAL = PWM_GLOBAL || {};

PWM_CONFIG.lockConfiguration=function() {
    PWM_MAIN.showConfirmDialog({text:PWM_CONFIG.showString('Confirm_LockConfig'),okAction:function(){
        PWM_MAIN.showWaitDialog({loadFunction:function() {
            var url = 'ConfigManager?processAction=lockConfiguration';
            var loadFunction = function(data) {
                if (data['error'] == true) {
                    PWM_MAIN.closeWaitDialog();
                    PWM_MAIN.showDialog({
                        title: PWM_MAIN.showString('Title_Error'),
                        text: data['errorDetail']
                    });
                } else {
                    PWM_CONFIG.waitForRestart();
                }
            };
            PWM_MAIN.ajaxRequest(url,loadFunction);
        }});
    }});
};

PWM_CONFIG.waitForRestart=function(options) {
    PWM_VAR['cancelHeartbeatCheck'] = true;

    options = options === undefined ? {} : options;
    console.log("beginning request to determine application status: ");
    var loadFunction = function(data) {
        try {
            var serverStartTime = data['data']['PWM_GLOBAL']['startupTime'];
            if (serverStartTime != PWM_GLOBAL['startupTime']) {
                console.log("application appears to be restarted, redirecting to context url: ");
                var redirectUrl = 'location' in options ? options['location'] : '/';
                PWM_MAIN.goto(redirectUrl);
                return;
            }
        } catch (e) {
            console.log("can't read current server startupTime, will retry detection (current error: " + e + ")");
        }
        setTimeout(function() {
            PWM_CONFIG.waitForRestart(options)
        }, Math.random() * 3000);
    };
    var errorFunction = function(error) {
        setTimeout(function() {
            PWM_CONFIG.waitForRestart(options)
        }, 3000);
        console.log('Waiting for server restart, unable to contact server: ' + error);
    };
    var url = PWM_GLOBAL['url-restservice'] + "/app-data/client?checkForRestart=true";
    PWM_MAIN.ajaxRequest(url,loadFunction,{errorFunction:errorFunction,method:'GET'});
};

PWM_CONFIG.startNewConfigurationEditor=function(template) {
    PWM_MAIN.showWaitDialog({title:'Loading...',loadFunction:function(){
        require(["dojo"],function(dojo){
            dojo.xhrGet({
                url:"ConfigManager?processAction=setOption&pwmFormID=" + PWM_GLOBAL['pwmFormID'] + "&getTemplate=" + template,
                preventCache: true,
                error: function(errorObj) {
                    PWM_MAIN.showError("error starting configuration editor: " + errorObj);
                },
                load: function() {
                    window.location = "ConfigManager?processAction=editMode&pwmFormID=" + PWM_GLOBAL['pwmFormID'] + '&mode=SETTINGS';
                }
            });
        });
    }});
};

PWM_CONFIG.startConfigurationEditor=function() {
    require(["dojo"],function(dojo){
        if(dojo.isIE <= 8){ // only IE8 and below
            alert('Internet Explorer 8 and below is not able to edit the configuration.  Please use a newer version of Internet Explorer or a different browser.');
            document.forms['cancelEditing'].submit();
        } else {
            PWM_MAIN.goto('/private/config/editor');
        }
    });
};


PWM_CONFIG.uploadConfigDialog=function() {
    var uploadOptions = {};
    uploadOptions['url'] = window.location.pathname + '?processAction=uploadConfig';
    uploadOptions['title'] = 'Upload Configuration';
    uploadOptions['nextFunction'] = function() {
        PWM_MAIN.showWaitDialog({title:'Save complete, restarting application...',loadFunction:function(){
            PWM_CONFIG.waitForRestart({location:'/'});
        }});
    };
    UILibrary.uploadFileDialog(uploadOptions);
};

PWM_CONFIG.uploadLocalDB=function() {
    PWM_MAIN.showConfirmDialog({
        text:PWM_CONFIG.showString('Confirm_UploadLocalDB'),
        okAction:function(){
            var uploadOptions = {};
            uploadOptions['url'] = 'localdb?processAction=importLocalDB';
            uploadOptions['title'] = 'Upload and Import LocalDB Archive';
            uploadOptions['nextFunction'] = function() {
                PWM_MAIN.showWaitDialog({title:'Save complete, restarting application...',loadFunction:function(){
                    PWM_CONFIG.waitForRestart({location:'/'});
                }});
            };
            PWM_MAIN.IdleTimeoutHandler.cancelCountDownTimer();
            UILibrary.uploadFileDialog(uploadOptions);
        }
    });
};

PWM_CONFIG.closeHeaderWarningPanel = function() {
    console.log('action closeHeader');
    PWM_MAIN.setStyle('header-warning','display','none');
    PWM_MAIN.setStyle('button-openHeader','display','inherit');
    PWM_MAIN.Preferences.writeSessionStorage('headerVisibility','hide');
};

PWM_CONFIG.openHeaderWarningPanel = function() {
    console.log('action openHeader');
    PWM_MAIN.setStyle('header-warning','display','inherit');
    PWM_MAIN.setStyle('button-openHeader','display','none');
    PWM_MAIN.Preferences.writeSessionStorage('headerVisibility','show');
};



PWM_CONFIG.showString=function (key, options) {
    options = options === undefined ? {} : options;
    options['bundle'] = 'Config';
    return PWM_MAIN.showString(key,options);

};

PWM_CONFIG.openLogViewer=function(level) {
    var windowUrl = PWM_GLOBAL['url-context'] + '/private/admin/Administration?processAction=viewLogWindow' + ((level) ? '&level=' + level : '');
    var windowName = 'logViewer';
    PWM_MAIN.newWindowOpen(windowUrl,windowName);
};

PWM_CONFIG.showHeaderHealth = function() {
    var refreshUrl = PWM_GLOBAL['url-restservice'] + "/health";
    var parentDiv = PWM_MAIN.getObject('panel-header-healthData');
    if (!parentDiv) {
        return;
    }
    var headerDiv = PWM_MAIN.getObject('header-warning');
    if (parentDiv && headerDiv) {
        var loadFunction = function(data) {
            if (data['data'] && data['data']['records']) {
                var healthRecords = data['data']['records'];
                var hasWarnTopics = false;
                for (var i = 0; i < healthRecords.length; i++) {
                    var healthData = healthRecords[i];
                    if (healthData['status'] == 'WARN') {
                        hasWarnTopics = true;
                    }
                }
                if (hasWarnTopics) {
                    PWM_MAIN.addCssClass('button-openHeader','blink');
                    PWM_MAIN.setStyle('button-openHeader','color','red');

                    parentDiv.innerHTML = '<div id="panel-healthHeaderErrors" class="header-error"><span class="pwm-icon pwm-icon-warning"></span> ' + PWM_ADMIN.showString('Header_HealthWarningsPresent') + '</div>';
                } else {
                    PWM_MAIN.removeCssClass('button-openHeader','blink');
                    PWM_MAIN.setStyle('button-openHeader','color');
                }
                setTimeout(function () {
                    PWM_CONFIG.showHeaderHealth()
                }, 60 * 1000);
            }
        };
        var errorFunction = function(error) {
            console.log('unable to read header health status: ' + error);
        };
        PWM_MAIN.ajaxRequest(refreshUrl, loadFunction,{errorFunction:errorFunction,method:'GET'});
    }
};

PWM_CONFIG.downloadLocalDB = function () {
    PWM_MAIN.showConfirmDialog({
        text:PWM_CONFIG.showString("Warning_DownloadLocal"),
        okAction:function(){
            PWM_MAIN.showWaitDialog({
                loadFunction:function(){
                    PWM_MAIN.goto('localdb?processAction=exportLocalDB',{addFormID:true,hideDialog:true});
                    setTimeout(function(){PWM_MAIN.closeWaitDialog()},5000);
                }
            });

        }
    });
};

PWM_CONFIG.downloadConfig = function () {
    PWM_MAIN.showConfirmDialog({
        text:PWM_CONFIG.showString("Warning_DownloadConfiguration"),
        okAction:function(){
            PWM_MAIN.showWaitDialog({
                loadFunction:function(){
                    PWM_MAIN.goto('ConfigManager?processAction=downloadConfig',{addFormID:true,hideDialog:true});
                    setTimeout(function(){PWM_MAIN.closeWaitDialog()},5000);
                }
            });

        }
    });
};

PWM_CONFIG.downloadSupportBundle = function() {
    var dialogText = '';
    if (PWM_VAR['config_localDBLogLevel'] != 'TRACE') {
        dialogText += PWM_CONFIG.showString("Warning_MakeSupportZipNoTrace");
        dialogText += '<br/><br/>';
    }
    dialogText += PWM_CONFIG.showString("Warning_DownloadSupportZip");

    PWM_MAIN.showConfirmDialog({
        text:dialogText,
        okAction:function(){
            PWM_MAIN.showWaitDialog({
                loadFunction: function () {
                    PWM_MAIN.goto('ConfigManager?processAction=generateSupportZip', {
                        addFormID: true,
                        hideDialog: true
                    });
                    setTimeout(function () {
                        PWM_MAIN.closeWaitDialog()
                    }, 5000);
                }
            });
        }
    });
};



PWM_CONFIG.heartbeatCheck = function() {
    var heartbeatFrequency = 10 * 1000;
    if (PWM_VAR['cancelHeartbeatCheck']) {
        console.log('heartbeat check cancelled');
        return;
    }
    if (typeof document['hidden'] !== "undefined" && document['hidden']) {
        console.log('skipping heartbeat check because page is not currently visible');
        setTimeout(PWM_CONFIG.heartbeatCheck,heartbeatFrequency);
        return;
    }

    require(["dojo","dijit/Dialog"],function() {
        /* make sure dialog js is loaded, server may not be available to load lazy */
    });

    console.log('beginning config-editor heartbeat check');
    var handleErrorFunction = function(message) {
        console.log('config-editor heartbeat failed');
        PWM_MAIN.showErrorDialog('There has been a problem communicating with the application server, please refresh your browser to continue.<br/><br/>' + message,{
            showOk:false
        });
    };
    var loadFunction = function(data) {
        try {
            var serverStartTime = data['data']['PWM_GLOBAL']['startupTime'];
            if (serverStartTime != PWM_GLOBAL['startupTime']) {
                var message = "Application appears to have be restarted.";
                handleErrorFunction(message);
            } else {
                setTimeout(PWM_CONFIG.heartbeatCheck,heartbeatFrequency);
            }
        } catch (e) {
            handleErrorFunction('Error reading server status.');
        }
    };
    var errorFunction = function(e) {
        handleErrorFunction('I/O error communicating with server.');
    };
    var url = PWM_GLOBAL['url-restservice'] + "/app-data/client?heartbeat=true";
    PWM_MAIN.ajaxRequest(url,loadFunction,{errorFunction:errorFunction,method:'GET'});
};

PWM_CONFIG.initConfigHeader = function() {
    // header initialization
    if (PWM_MAIN.getObject('header_configEditorButton')) {
        PWM_MAIN.addEventHandler('header_configEditorButton', 'click', function () {
            PWM_CONFIG.startConfigurationEditor();
        });
    }
    PWM_MAIN.addEventHandler('header_openLogViewerButton', 'click', function () {
        PWM_CONFIG.openLogViewer(null)
    });
    PWM_MAIN.addEventHandler('panel-header-healthData','click',function(){
        PWM_MAIN.goto('/private/config/ConfigManager');
    });
    PWM_MAIN.addEventHandler('button-closeHeader','click',function(){
        PWM_CONFIG.closeHeaderWarningPanel();
    });
    PWM_MAIN.addEventHandler('button-openHeader','click',function(){
        PWM_CONFIG.openHeaderWarningPanel();
    });

    PWM_CONFIG.showHeaderHealth();

    if (PWM_MAIN.Preferences.readSessionStorage('headerVisibility') != 'hide') {
        PWM_CONFIG.openHeaderWarningPanel();
    }

    console.log('initConfigHeader completed');
};

PWM_CONFIG.initConfigManagerWordlistPage = function() {
    var uploadWordlist = function (type, label) {
        var uploadOptions = {};
        uploadOptions['url'] = 'wordlists?processAction=uploadWordlist&wordlist=' + type;
        uploadOptions['title'] = 'Upload ' + label;
        uploadOptions['nextFunction'] = function () {
            PWM_MAIN.showDialog({
                title: 'Finished', text: 'Upload Completed', okAction: function () {
                    PWM_MAIN.goto('wordlists');
                }
            });
        };
        PWM_MAIN.IdleTimeoutHandler.cancelCountDownTimer();
        UILibrary.uploadFileDialog(uploadOptions);
    };
    var clearWordlist = function (type, label) {
        PWM_MAIN.showConfirmDialog({
            okAction: function () {
                PWM_MAIN.showWaitDialog({
                    loadFunction: function () {
                        var url = 'wordlists?processAction=clearWordlist&wordlist=' + type;
                        var loadFunction = function (data) {
                            PWM_MAIN.showDialog({
                                text: data['successMessage'], okAction: function () {
                                    PWM_MAIN.goto('wordlists');
                                }
                            });
                        };
                        PWM_MAIN.ajaxRequest(url, loadFunction);
                    }
                });
            }
        });
    };
    PWM_MAIN.addEventHandler('MenuItem_UploadWordlist', 'click', function () {
        uploadWordlist('WORDLIST', 'Wordlist');
    });
    PWM_MAIN.addEventHandler('MenuItem_UploadSeedlist', 'click', function () {
        uploadWordlist('SEEDLIST', 'Seedlist');
    });
    PWM_MAIN.addEventHandler('MenuItem_ClearWordlist', 'click', function () {
        clearWordlist('WORDLIST', 'Wordlist');
    });
    PWM_MAIN.addEventHandler('MenuItem_ClearSeedlist', 'click', function () {
        clearWordlist('SEEDLIST', 'Seedlist');
    });

    setInterval(refreshWordlistInfoTables, 5000);
    refreshWordlistInfoTables();

    function refreshWordlistInfoTables() {
        var makeTableData = function (tableData, title) {
            var outputHtml = '';
            outputHtml += '<tr><td colspan="2" class="title">' + title + '</td></tr>';
            for (var iter in tableData) {
                (function (label) {
                    var value = tableData[label];
                    outputHtml += '<tr><td class="key">' + label + '</td><td class="';
                    PWM_MAIN.TimestampHandler.testIfStringIsTimestamp(value,function(){outputHtml += 'timestamp'});
                    outputHtml += '">' + value + '</td></tr>';
                })(iter);
            }
            return outputHtml;
        };
        var updateWordlistActionButtons = function (data) {
            var disabled;
            disabled = !data['WORDLIST']['completed'];
            PWM_MAIN.setStyle('MenuItem_UploadWordlist','visibility', disabled ? 'hidden' : 'visible');

            disabled = !(data['WORDLIST']['completed'] && !(data['WORDLIST']['builtIn']));
            PWM_MAIN.setStyle('MenuItem_ClearWordlist','visibility', disabled ? 'hidden' : 'visible');

            disabled = !data['SEEDLIST']['completed'];
            PWM_MAIN.setStyle('MenuItem_UploadSeedlist','visibility', disabled ? 'hidden' : 'visible');

            disabled = !(data['SEEDLIST']['completed'] && !(data['SEEDLIST']['builtIn']));
            PWM_MAIN.setStyle('MenuItem_ClearSeedlist','visibility', disabled ? 'hidden' : 'visible');
        };
        var dataHandler = function (data) {
            PWM_MAIN.getObject('table-wordlistInfo').innerHTML = makeTableData(data['data']['WORDLIST']['presentableData'], 'Wordlist');
            PWM_MAIN.getObject('table-seedlistInfo').innerHTML = makeTableData(data['data']['SEEDLIST']['presentableData'], 'Seedlist');
            PWM_MAIN.TimestampHandler.initAllElements();
            updateWordlistActionButtons(data['data']);
        };
        PWM_MAIN.ajaxRequest('wordlists?processAction=readWordlistData', dataHandler);
    }
};


PWM_CONFIG.convertListOfIdentitiesToHtml = function(data) {
    var html = '<div style="max-height: 500px; overflow-y: auto">';
    var users = data['users'];
    if (users && !PWM_MAIN.JSLibrary.isEmpty(users)) {
        html += '<table style="">';
        html += '<thead><tr><td class="title" style="width: 75px">' + PWM_MAIN.showString('Field_LdapProfile') + '</td>';
        html += '<td class="title" style="max-width: 375px">'+ PWM_MAIN.showString('Field_UserDN') + '</td></tr></thead>';
        html += '<tbody>';
        for (var iter in users) {
            var userIdentity = users[iter];
            html += '<tr ><td style="width: 75px">' + userIdentity['ldapProfile'] + '</td><td title="' + userIdentity['userDN'] + '">';
            html += '<div style="max-width: 375px; white-space: nowrap; overflow:hidden; text-overflow: ellipsis;">' + userIdentity['userDN'] + '</div></td></tr>';
        }
        html += '</tbody></table>';
    } else {
        html += PWM_MAIN.showString('Display_SearchResultsNone');
    }
    html += '</div>';

    html += '<br/><div class="noticebar" style="margin-right: 5px; margin-left: 5px">' + data['searchOperationSummary'];
    if (data['sizeExceeded']) {
        html += ' ' + PWM_CONFIG.showString('Display_EditorLDAPSizeExceeded');
    }
    html += '</div>';
    return html;
};

PWM_CONFIG.configClosedWarning = function() {
    PWM_MAIN.showDialog({
        title:PWM_MAIN.showString('Title_Error'),
        text:"This operation is not available when the configuration is restricted."
    });
};

>>>>>>> 5a27a37b
<|MERGE_RESOLUTION|>--- conflicted
+++ resolved
@@ -1,4 +1,3 @@
-<<<<<<< HEAD
 /*
  * Password Management Servlets (PWM)
  * http://code.google.com/p/pwm/
@@ -184,12 +183,12 @@
                     }
                 }
                 if (hasWarnTopics) {
-//                  PWM_MAIN.addCssClass('button-openHeader','blink');
+//                    PWM_MAIN.addCssClass('button-openHeader','blink');
                     PWM_MAIN.setStyle('button-openHeader','color','red');
 
-                    parentDiv.innerHTML = '<div id="panel-healthHeaderErrors" class="header-error"><span class="fa fa-warning"></span> ' + PWM_ADMIN.showString('Header_HealthWarningsPresent') + '</div>';
+                    parentDiv.innerHTML = '<div id="panel-healthHeaderErrors" class="header-error"><span class="pwm-icon pwm-icon-warning"></span> ' + PWM_ADMIN.showString('Header_HealthWarningsPresent') + '</div>';
                 } else {
-//                  PWM_MAIN.removeCssClass('button-openHeader','blink');
+//                    PWM_MAIN.removeCssClass('button-openHeader','blink');
                     PWM_MAIN.setStyle('button-openHeader','color');
                 }
                 setTimeout(function () {
@@ -455,464 +454,4 @@
         title:PWM_MAIN.showString('Title_Error'),
         text:"This operation is not available when the configuration is restricted."
     });
-};
-=======
-/*
- * Password Management Servlets (PWM)
- * http://code.google.com/p/pwm/
- *
- * Copyright (c) 2006-2009 Novell, Inc.
- * Copyright (c) 2009-2015 The PWM Project
- *
- * This program is free software; you can redistribute it and/or modify
- * it under the terms of the GNU General Public License as published by
- * the Free Software Foundation; either version 2 of the License, or
- * (at your option) any later version.
- *
- * This program is distributed in the hope that it will be useful,
- * but WITHOUT ANY WARRANTY; without even the implied warranty of
- * MERCHANTABILITY or FITNESS FOR A PARTICULAR PURPOSE.  See the
- * GNU General Public License for more details.
- *
- * You should have received a copy of the GNU General Public License
- * along with this program; if not, write to the Free Software
- * Foundation, Inc., 59 Temple Place, Suite 330, Boston, MA  02111-1307  USA
- */
-
-"use strict";
-
-var PWM_CONFIG = PWM_CONFIG || {};
-var PWM_GLOBAL = PWM_GLOBAL || {};
-
-PWM_CONFIG.lockConfiguration=function() {
-    PWM_MAIN.showConfirmDialog({text:PWM_CONFIG.showString('Confirm_LockConfig'),okAction:function(){
-        PWM_MAIN.showWaitDialog({loadFunction:function() {
-            var url = 'ConfigManager?processAction=lockConfiguration';
-            var loadFunction = function(data) {
-                if (data['error'] == true) {
-                    PWM_MAIN.closeWaitDialog();
-                    PWM_MAIN.showDialog({
-                        title: PWM_MAIN.showString('Title_Error'),
-                        text: data['errorDetail']
-                    });
-                } else {
-                    PWM_CONFIG.waitForRestart();
-                }
-            };
-            PWM_MAIN.ajaxRequest(url,loadFunction);
-        }});
-    }});
-};
-
-PWM_CONFIG.waitForRestart=function(options) {
-    PWM_VAR['cancelHeartbeatCheck'] = true;
-
-    options = options === undefined ? {} : options;
-    console.log("beginning request to determine application status: ");
-    var loadFunction = function(data) {
-        try {
-            var serverStartTime = data['data']['PWM_GLOBAL']['startupTime'];
-            if (serverStartTime != PWM_GLOBAL['startupTime']) {
-                console.log("application appears to be restarted, redirecting to context url: ");
-                var redirectUrl = 'location' in options ? options['location'] : '/';
-                PWM_MAIN.goto(redirectUrl);
-                return;
-            }
-        } catch (e) {
-            console.log("can't read current server startupTime, will retry detection (current error: " + e + ")");
-        }
-        setTimeout(function() {
-            PWM_CONFIG.waitForRestart(options)
-        }, Math.random() * 3000);
-    };
-    var errorFunction = function(error) {
-        setTimeout(function() {
-            PWM_CONFIG.waitForRestart(options)
-        }, 3000);
-        console.log('Waiting for server restart, unable to contact server: ' + error);
-    };
-    var url = PWM_GLOBAL['url-restservice'] + "/app-data/client?checkForRestart=true";
-    PWM_MAIN.ajaxRequest(url,loadFunction,{errorFunction:errorFunction,method:'GET'});
-};
-
-PWM_CONFIG.startNewConfigurationEditor=function(template) {
-    PWM_MAIN.showWaitDialog({title:'Loading...',loadFunction:function(){
-        require(["dojo"],function(dojo){
-            dojo.xhrGet({
-                url:"ConfigManager?processAction=setOption&pwmFormID=" + PWM_GLOBAL['pwmFormID'] + "&getTemplate=" + template,
-                preventCache: true,
-                error: function(errorObj) {
-                    PWM_MAIN.showError("error starting configuration editor: " + errorObj);
-                },
-                load: function() {
-                    window.location = "ConfigManager?processAction=editMode&pwmFormID=" + PWM_GLOBAL['pwmFormID'] + '&mode=SETTINGS';
-                }
-            });
-        });
-    }});
-};
-
-PWM_CONFIG.startConfigurationEditor=function() {
-    require(["dojo"],function(dojo){
-        if(dojo.isIE <= 8){ // only IE8 and below
-            alert('Internet Explorer 8 and below is not able to edit the configuration.  Please use a newer version of Internet Explorer or a different browser.');
-            document.forms['cancelEditing'].submit();
-        } else {
-            PWM_MAIN.goto('/private/config/editor');
-        }
-    });
-};
-
-
-PWM_CONFIG.uploadConfigDialog=function() {
-    var uploadOptions = {};
-    uploadOptions['url'] = window.location.pathname + '?processAction=uploadConfig';
-    uploadOptions['title'] = 'Upload Configuration';
-    uploadOptions['nextFunction'] = function() {
-        PWM_MAIN.showWaitDialog({title:'Save complete, restarting application...',loadFunction:function(){
-            PWM_CONFIG.waitForRestart({location:'/'});
-        }});
-    };
-    UILibrary.uploadFileDialog(uploadOptions);
-};
-
-PWM_CONFIG.uploadLocalDB=function() {
-    PWM_MAIN.showConfirmDialog({
-        text:PWM_CONFIG.showString('Confirm_UploadLocalDB'),
-        okAction:function(){
-            var uploadOptions = {};
-            uploadOptions['url'] = 'localdb?processAction=importLocalDB';
-            uploadOptions['title'] = 'Upload and Import LocalDB Archive';
-            uploadOptions['nextFunction'] = function() {
-                PWM_MAIN.showWaitDialog({title:'Save complete, restarting application...',loadFunction:function(){
-                    PWM_CONFIG.waitForRestart({location:'/'});
-                }});
-            };
-            PWM_MAIN.IdleTimeoutHandler.cancelCountDownTimer();
-            UILibrary.uploadFileDialog(uploadOptions);
-        }
-    });
-};
-
-PWM_CONFIG.closeHeaderWarningPanel = function() {
-    console.log('action closeHeader');
-    PWM_MAIN.setStyle('header-warning','display','none');
-    PWM_MAIN.setStyle('button-openHeader','display','inherit');
-    PWM_MAIN.Preferences.writeSessionStorage('headerVisibility','hide');
-};
-
-PWM_CONFIG.openHeaderWarningPanel = function() {
-    console.log('action openHeader');
-    PWM_MAIN.setStyle('header-warning','display','inherit');
-    PWM_MAIN.setStyle('button-openHeader','display','none');
-    PWM_MAIN.Preferences.writeSessionStorage('headerVisibility','show');
-};
-
-
-
-PWM_CONFIG.showString=function (key, options) {
-    options = options === undefined ? {} : options;
-    options['bundle'] = 'Config';
-    return PWM_MAIN.showString(key,options);
-
-};
-
-PWM_CONFIG.openLogViewer=function(level) {
-    var windowUrl = PWM_GLOBAL['url-context'] + '/private/admin/Administration?processAction=viewLogWindow' + ((level) ? '&level=' + level : '');
-    var windowName = 'logViewer';
-    PWM_MAIN.newWindowOpen(windowUrl,windowName);
-};
-
-PWM_CONFIG.showHeaderHealth = function() {
-    var refreshUrl = PWM_GLOBAL['url-restservice'] + "/health";
-    var parentDiv = PWM_MAIN.getObject('panel-header-healthData');
-    if (!parentDiv) {
-        return;
-    }
-    var headerDiv = PWM_MAIN.getObject('header-warning');
-    if (parentDiv && headerDiv) {
-        var loadFunction = function(data) {
-            if (data['data'] && data['data']['records']) {
-                var healthRecords = data['data']['records'];
-                var hasWarnTopics = false;
-                for (var i = 0; i < healthRecords.length; i++) {
-                    var healthData = healthRecords[i];
-                    if (healthData['status'] == 'WARN') {
-                        hasWarnTopics = true;
-                    }
-                }
-                if (hasWarnTopics) {
-                    PWM_MAIN.addCssClass('button-openHeader','blink');
-                    PWM_MAIN.setStyle('button-openHeader','color','red');
-
-                    parentDiv.innerHTML = '<div id="panel-healthHeaderErrors" class="header-error"><span class="pwm-icon pwm-icon-warning"></span> ' + PWM_ADMIN.showString('Header_HealthWarningsPresent') + '</div>';
-                } else {
-                    PWM_MAIN.removeCssClass('button-openHeader','blink');
-                    PWM_MAIN.setStyle('button-openHeader','color');
-                }
-                setTimeout(function () {
-                    PWM_CONFIG.showHeaderHealth()
-                }, 60 * 1000);
-            }
-        };
-        var errorFunction = function(error) {
-            console.log('unable to read header health status: ' + error);
-        };
-        PWM_MAIN.ajaxRequest(refreshUrl, loadFunction,{errorFunction:errorFunction,method:'GET'});
-    }
-};
-
-PWM_CONFIG.downloadLocalDB = function () {
-    PWM_MAIN.showConfirmDialog({
-        text:PWM_CONFIG.showString("Warning_DownloadLocal"),
-        okAction:function(){
-            PWM_MAIN.showWaitDialog({
-                loadFunction:function(){
-                    PWM_MAIN.goto('localdb?processAction=exportLocalDB',{addFormID:true,hideDialog:true});
-                    setTimeout(function(){PWM_MAIN.closeWaitDialog()},5000);
-                }
-            });
-
-        }
-    });
-};
-
-PWM_CONFIG.downloadConfig = function () {
-    PWM_MAIN.showConfirmDialog({
-        text:PWM_CONFIG.showString("Warning_DownloadConfiguration"),
-        okAction:function(){
-            PWM_MAIN.showWaitDialog({
-                loadFunction:function(){
-                    PWM_MAIN.goto('ConfigManager?processAction=downloadConfig',{addFormID:true,hideDialog:true});
-                    setTimeout(function(){PWM_MAIN.closeWaitDialog()},5000);
-                }
-            });
-
-        }
-    });
-};
-
-PWM_CONFIG.downloadSupportBundle = function() {
-    var dialogText = '';
-    if (PWM_VAR['config_localDBLogLevel'] != 'TRACE') {
-        dialogText += PWM_CONFIG.showString("Warning_MakeSupportZipNoTrace");
-        dialogText += '<br/><br/>';
-    }
-    dialogText += PWM_CONFIG.showString("Warning_DownloadSupportZip");
-
-    PWM_MAIN.showConfirmDialog({
-        text:dialogText,
-        okAction:function(){
-            PWM_MAIN.showWaitDialog({
-                loadFunction: function () {
-                    PWM_MAIN.goto('ConfigManager?processAction=generateSupportZip', {
-                        addFormID: true,
-                        hideDialog: true
-                    });
-                    setTimeout(function () {
-                        PWM_MAIN.closeWaitDialog()
-                    }, 5000);
-                }
-            });
-        }
-    });
-};
-
-
-
-PWM_CONFIG.heartbeatCheck = function() {
-    var heartbeatFrequency = 10 * 1000;
-    if (PWM_VAR['cancelHeartbeatCheck']) {
-        console.log('heartbeat check cancelled');
-        return;
-    }
-    if (typeof document['hidden'] !== "undefined" && document['hidden']) {
-        console.log('skipping heartbeat check because page is not currently visible');
-        setTimeout(PWM_CONFIG.heartbeatCheck,heartbeatFrequency);
-        return;
-    }
-
-    require(["dojo","dijit/Dialog"],function() {
-        /* make sure dialog js is loaded, server may not be available to load lazy */
-    });
-
-    console.log('beginning config-editor heartbeat check');
-    var handleErrorFunction = function(message) {
-        console.log('config-editor heartbeat failed');
-        PWM_MAIN.showErrorDialog('There has been a problem communicating with the application server, please refresh your browser to continue.<br/><br/>' + message,{
-            showOk:false
-        });
-    };
-    var loadFunction = function(data) {
-        try {
-            var serverStartTime = data['data']['PWM_GLOBAL']['startupTime'];
-            if (serverStartTime != PWM_GLOBAL['startupTime']) {
-                var message = "Application appears to have be restarted.";
-                handleErrorFunction(message);
-            } else {
-                setTimeout(PWM_CONFIG.heartbeatCheck,heartbeatFrequency);
-            }
-        } catch (e) {
-            handleErrorFunction('Error reading server status.');
-        }
-    };
-    var errorFunction = function(e) {
-        handleErrorFunction('I/O error communicating with server.');
-    };
-    var url = PWM_GLOBAL['url-restservice'] + "/app-data/client?heartbeat=true";
-    PWM_MAIN.ajaxRequest(url,loadFunction,{errorFunction:errorFunction,method:'GET'});
-};
-
-PWM_CONFIG.initConfigHeader = function() {
-    // header initialization
-    if (PWM_MAIN.getObject('header_configEditorButton')) {
-        PWM_MAIN.addEventHandler('header_configEditorButton', 'click', function () {
-            PWM_CONFIG.startConfigurationEditor();
-        });
-    }
-    PWM_MAIN.addEventHandler('header_openLogViewerButton', 'click', function () {
-        PWM_CONFIG.openLogViewer(null)
-    });
-    PWM_MAIN.addEventHandler('panel-header-healthData','click',function(){
-        PWM_MAIN.goto('/private/config/ConfigManager');
-    });
-    PWM_MAIN.addEventHandler('button-closeHeader','click',function(){
-        PWM_CONFIG.closeHeaderWarningPanel();
-    });
-    PWM_MAIN.addEventHandler('button-openHeader','click',function(){
-        PWM_CONFIG.openHeaderWarningPanel();
-    });
-
-    PWM_CONFIG.showHeaderHealth();
-
-    if (PWM_MAIN.Preferences.readSessionStorage('headerVisibility') != 'hide') {
-        PWM_CONFIG.openHeaderWarningPanel();
-    }
-
-    console.log('initConfigHeader completed');
-};
-
-PWM_CONFIG.initConfigManagerWordlistPage = function() {
-    var uploadWordlist = function (type, label) {
-        var uploadOptions = {};
-        uploadOptions['url'] = 'wordlists?processAction=uploadWordlist&wordlist=' + type;
-        uploadOptions['title'] = 'Upload ' + label;
-        uploadOptions['nextFunction'] = function () {
-            PWM_MAIN.showDialog({
-                title: 'Finished', text: 'Upload Completed', okAction: function () {
-                    PWM_MAIN.goto('wordlists');
-                }
-            });
-        };
-        PWM_MAIN.IdleTimeoutHandler.cancelCountDownTimer();
-        UILibrary.uploadFileDialog(uploadOptions);
-    };
-    var clearWordlist = function (type, label) {
-        PWM_MAIN.showConfirmDialog({
-            okAction: function () {
-                PWM_MAIN.showWaitDialog({
-                    loadFunction: function () {
-                        var url = 'wordlists?processAction=clearWordlist&wordlist=' + type;
-                        var loadFunction = function (data) {
-                            PWM_MAIN.showDialog({
-                                text: data['successMessage'], okAction: function () {
-                                    PWM_MAIN.goto('wordlists');
-                                }
-                            });
-                        };
-                        PWM_MAIN.ajaxRequest(url, loadFunction);
-                    }
-                });
-            }
-        });
-    };
-    PWM_MAIN.addEventHandler('MenuItem_UploadWordlist', 'click', function () {
-        uploadWordlist('WORDLIST', 'Wordlist');
-    });
-    PWM_MAIN.addEventHandler('MenuItem_UploadSeedlist', 'click', function () {
-        uploadWordlist('SEEDLIST', 'Seedlist');
-    });
-    PWM_MAIN.addEventHandler('MenuItem_ClearWordlist', 'click', function () {
-        clearWordlist('WORDLIST', 'Wordlist');
-    });
-    PWM_MAIN.addEventHandler('MenuItem_ClearSeedlist', 'click', function () {
-        clearWordlist('SEEDLIST', 'Seedlist');
-    });
-
-    setInterval(refreshWordlistInfoTables, 5000);
-    refreshWordlistInfoTables();
-
-    function refreshWordlistInfoTables() {
-        var makeTableData = function (tableData, title) {
-            var outputHtml = '';
-            outputHtml += '<tr><td colspan="2" class="title">' + title + '</td></tr>';
-            for (var iter in tableData) {
-                (function (label) {
-                    var value = tableData[label];
-                    outputHtml += '<tr><td class="key">' + label + '</td><td class="';
-                    PWM_MAIN.TimestampHandler.testIfStringIsTimestamp(value,function(){outputHtml += 'timestamp'});
-                    outputHtml += '">' + value + '</td></tr>';
-                })(iter);
-            }
-            return outputHtml;
-        };
-        var updateWordlistActionButtons = function (data) {
-            var disabled;
-            disabled = !data['WORDLIST']['completed'];
-            PWM_MAIN.setStyle('MenuItem_UploadWordlist','visibility', disabled ? 'hidden' : 'visible');
-
-            disabled = !(data['WORDLIST']['completed'] && !(data['WORDLIST']['builtIn']));
-            PWM_MAIN.setStyle('MenuItem_ClearWordlist','visibility', disabled ? 'hidden' : 'visible');
-
-            disabled = !data['SEEDLIST']['completed'];
-            PWM_MAIN.setStyle('MenuItem_UploadSeedlist','visibility', disabled ? 'hidden' : 'visible');
-
-            disabled = !(data['SEEDLIST']['completed'] && !(data['SEEDLIST']['builtIn']));
-            PWM_MAIN.setStyle('MenuItem_ClearSeedlist','visibility', disabled ? 'hidden' : 'visible');
-        };
-        var dataHandler = function (data) {
-            PWM_MAIN.getObject('table-wordlistInfo').innerHTML = makeTableData(data['data']['WORDLIST']['presentableData'], 'Wordlist');
-            PWM_MAIN.getObject('table-seedlistInfo').innerHTML = makeTableData(data['data']['SEEDLIST']['presentableData'], 'Seedlist');
-            PWM_MAIN.TimestampHandler.initAllElements();
-            updateWordlistActionButtons(data['data']);
-        };
-        PWM_MAIN.ajaxRequest('wordlists?processAction=readWordlistData', dataHandler);
-    }
-};
-
-
-PWM_CONFIG.convertListOfIdentitiesToHtml = function(data) {
-    var html = '<div style="max-height: 500px; overflow-y: auto">';
-    var users = data['users'];
-    if (users && !PWM_MAIN.JSLibrary.isEmpty(users)) {
-        html += '<table style="">';
-        html += '<thead><tr><td class="title" style="width: 75px">' + PWM_MAIN.showString('Field_LdapProfile') + '</td>';
-        html += '<td class="title" style="max-width: 375px">'+ PWM_MAIN.showString('Field_UserDN') + '</td></tr></thead>';
-        html += '<tbody>';
-        for (var iter in users) {
-            var userIdentity = users[iter];
-            html += '<tr ><td style="width: 75px">' + userIdentity['ldapProfile'] + '</td><td title="' + userIdentity['userDN'] + '">';
-            html += '<div style="max-width: 375px; white-space: nowrap; overflow:hidden; text-overflow: ellipsis;">' + userIdentity['userDN'] + '</div></td></tr>';
-        }
-        html += '</tbody></table>';
-    } else {
-        html += PWM_MAIN.showString('Display_SearchResultsNone');
-    }
-    html += '</div>';
-
-    html += '<br/><div class="noticebar" style="margin-right: 5px; margin-left: 5px">' + data['searchOperationSummary'];
-    if (data['sizeExceeded']) {
-        html += ' ' + PWM_CONFIG.showString('Display_EditorLDAPSizeExceeded');
-    }
-    html += '</div>';
-    return html;
-};
-
-PWM_CONFIG.configClosedWarning = function() {
-    PWM_MAIN.showDialog({
-        title:PWM_MAIN.showString('Title_Error'),
-        text:"This operation is not available when the configuration is restricted."
-    });
-};
-
->>>>>>> 5a27a37b
+};